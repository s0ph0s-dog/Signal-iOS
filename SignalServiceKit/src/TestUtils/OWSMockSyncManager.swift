--- conflicted
+++ resolved
@@ -36,15 +36,15 @@
         Logger.info("")
     }
 
-<<<<<<< HEAD
     public func processIncomingFetchLatestSyncMessage(_ syncMessage: SSKProtoSyncMessageFetchLatest, transaction: SDSAnyWriteTransaction) {
-=======
+        Logger.info("")
+    }
+
     public func processIncomingContactsSyncMessage(_ syncMessage: SSKProtoSyncMessageContacts, transaction: SDSAnyWriteTransaction) {
         Logger.info("")
     }
 
     public func processIncomingGroupsSyncMessage(_ syncMessage: SSKProtoSyncMessageGroups, transaction: SDSAnyWriteTransaction) {
->>>>>>> 1aa74740
         Logger.info("")
     }
 
