--- conflicted
+++ resolved
@@ -10,11 +10,7 @@
     case reactions = "010"
     case profileNameReminder = "011"
     case messageRequests = "012"
-<<<<<<< HEAD
-=======
-
     case pinReminder // Never saved, used to periodically prompt the user for their PIN
->>>>>>> 9f3e6e0c
 
     // Until this flag is true the upgrade won't display to users.
     func hasLaunched(transaction: GRDBReadTransaction) -> Bool {
@@ -26,17 +22,11 @@
         case .reactions:
             return true
         case .profileNameReminder:
-<<<<<<< HEAD
-            return RemoteConfig.profileNameReminder
+            return RemoteConfig.profileNameReminder && !RemoteConfig.messageRequests
         case .messageRequests:
             return FeatureFlags.messageRequest
-=======
-            return RemoteConfig.profileNameReminder && !RemoteConfig.messageRequests
         case .pinReminder:
             return OWS2FAManager.shared().isDueForV2Reminder(transaction: transaction.asAnyRead)
-        case .messageRequests:
-            return RemoteConfig.messageRequests
->>>>>>> 9f3e6e0c
         }
     }
 
