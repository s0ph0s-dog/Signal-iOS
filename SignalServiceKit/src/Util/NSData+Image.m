--- conflicted
+++ resolved
@@ -34,7 +34,7 @@
         = (isAnimated ? OWSMediaUtils.kMaxFileSizeAnimatedImage : OWSMediaUtils.kMaxFileSizeImage);
     NSUInteger fileSize = self.length;
     if (fileSize > kMaxFileSize) {
-        DDLogWarn(@"Oversize image.");
+        OWSLogWarn(@"Oversize image.");
         return NO;
     }
 
@@ -56,28 +56,28 @@
         mimeType = [MIMETypeUtil mimeTypeForFileExtension:fileExtension];
     }
     if (mimeType.length < 1) {
-        DDLogError(@"Image has unknown MIME type.");
+        OWSLogError(@"Image has unknown MIME type.");
         return NO;
     }
     NSNumber *_Nullable fileSize = [OWSFileSystem fileSizeOfPath:filePath];
     if (!fileSize) {
-        DDLogError(@"Could not determine file size.");
+        OWSLogError(@"Could not determine file size.");
         return NO;
     }
 
     BOOL isAnimated = [MIMETypeUtil isSupportedAnimatedMIMEType:mimeType];
     if (isAnimated) {
         if (fileSize.unsignedIntegerValue > OWSMediaUtils.kMaxFileSizeAnimatedImage) {
-            DDLogWarn(@"Oversize animated image.");
+            OWSLogWarn(@"Oversize animated image.");
             return NO;
         }
     } else if ([MIMETypeUtil isSupportedImageMIMEType:mimeType]) {
         if (fileSize.unsignedIntegerValue > OWSMediaUtils.kMaxFileSizeImage) {
-            DDLogWarn(@"Oversize still image.");
+            OWSLogWarn(@"Oversize still image.");
             return NO;
         }
     } else {
-        DDLogError(@"Image has unsupported MIME type.");
+        OWSLogError(@"Image has unsupported MIME type.");
         return NO;
     }
 
@@ -92,13 +92,8 @@
         return NO;
     }
 
-<<<<<<< HEAD
-    if (![self ows_hasValidImageDimensionsAtPath:filePath]) {
-        OWSLogError(@"image had invalid dimensions.");
-=======
     if (![self ows_hasValidImageDimensionsAtPath:filePath isAnimated:isAnimated]) {
-        DDLogError(@"%@ image had invalid dimensions.", self.logTag);
->>>>>>> 654c98d8
+        OWSLogError(@"%@ image had invalid dimensions.", self.logTag);
         return NO;
     }
 
@@ -317,30 +312,4 @@
     return (width > 0 && width < kMaxValidSize && height > 0 && height < kMaxValidSize);
 }
 
-<<<<<<< HEAD
-+ (BOOL)ows_isValidVideoAtURL:(NSURL *)url
-{
-    OWSAssertDebug(url);
-    AVURLAsset *asset = [[AVURLAsset alloc] initWithURL:url options:nil];
-
-    CGSize maxSize = CGSizeZero;
-    for (AVAssetTrack *track in [asset tracksWithMediaType:AVMediaTypeVideo]) {
-        CGSize trackSize = track.naturalSize;
-        maxSize.width = MAX(maxSize.width, trackSize.width);
-        maxSize.height = MAX(maxSize.height, trackSize.height);
-    }
-    if (maxSize.width < 1.f || maxSize.height < 1.f) {
-        OWSLogError(@"Invalid video size: %@", NSStringFromCGSize(maxSize));
-        return NO;
-    }
-    const CGFloat kMaxSize = 3 * 1024.f;
-    if (maxSize.width > kMaxSize || maxSize.height > kMaxSize) {
-        OWSLogError(@"Invalid video dimensions: %@", NSStringFromCGSize(maxSize));
-        return NO;
-    }
-    return YES;
-}
-
-=======
->>>>>>> 654c98d8
 @end