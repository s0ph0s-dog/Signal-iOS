/* Button text to dismiss missing contacts permission alert */
"AB_PERMISSION_MISSING_ACTION_NOT_NOW" = "Not Now";

/* Action sheet item */
"ACCEPT_NEW_IDENTITY_ACTION" = "Accept New Safety Number";

/* Accessibility label for attachment. */
"ACCESSIBILITY_LABEL_ATTACHMENT" = "Attachment";

/* Accessibility label for audio. */
"ACCESSIBILITY_LABEL_AUDIO" = "Audio";

/* Accessibility label for contact. */
"ACCESSIBILITY_LABEL_CONTACT" = "Contact";

/* Accessibility label for media. */
"ACCESSIBILITY_LABEL_MEDIA" = "Media";

/* Accessibility label for message. */
"ACCESSIBILITY_LABEL_MESSAGE" = "Message";

/* Accessibility label for messages sent by you. */
"ACCESSIBILITY_LABEL_SENDER_SELF" = "You";

/* Accessibility label for stickers. */
"ACCESSIBILITY_LABEL_STICKER" = "Sticker";

/* Label for 'audio call' button in contact view. */
"ACTION_AUDIO_CALL" = "Signal Call";

/* Label for 'invite' button in contact view. */
"ACTION_INVITE" = "Invite to Signal";

/* Label for 'send message' button in contact view.
   Label for button that lets you send a message to a contact. */
"ACTION_SEND_MESSAGE" = "Send Message";

/* Label for 'share contact' button. */
"ACTION_SHARE_CONTACT" = "Share Contact";

/* Label for 'video call' button in contact view. */
"ACTION_VIDEO_CALL" = "Video Call";

/* Message shown in conversation view that offers to share your profile with a group. */
"ADD_GROUP_TO_PROFILE_WHITELIST_OFFER" = "Would you like to share your profile with this group?";

/* Message shown in conversation view that offers to add an unknown user to your phone's contacts. */
"ADD_TO_CONTACTS_OFFER" = "Would you like to add this user to your contacts?";

/* Message shown in conversation view that offers to share your profile with a user. */
"ADD_USER_TO_PROFILE_WHITELIST_OFFER" = "Would you like to share your profile with this user?";

/* generic button text to acknowledge that the corresponding text was read. */
"ALERT_ACTION_ACKNOWLEDGE" = "Got it";

/* The label for the 'discard' button in alerts and action sheets. */
"ALERT_DISCARD_BUTTON" = "Discard";

/* The label for the 'don't save' button in action sheets. */
"ALERT_DONT_SAVE" = "Don't Save";

/* No comment provided by engineer. */
"ALERT_ERROR_TITLE" = "Error";

/* The label for the 'save' button in action sheets. */
"ALERT_SAVE" = "Save";

/* notification action */
"ANSWER_CALL_BUTTON_TITLE" = "Answer";

/* notification body */
"APN_Message" = "New Message!";

/* Message for the 'app launch failed' alert. */
"APP_LAUNCH_FAILURE_ALERT_MESSAGE" = "Signal can't launch. Please send a debug log to support@signal.org so that we can troubleshoot this issue.";

/* Title for the 'app launch failed' alert. */
"APP_LAUNCH_FAILURE_ALERT_TITLE" = "Error";

/* Error indicating that the app could not launch because the database could not be loaded. */
"APP_LAUNCH_FAILURE_COULD_NOT_LOAD_DATABASE" = "Could Not Load Database";

/* Error indicating that the app could not launch without reverting unknown database migrations. */
"APP_LAUNCH_FAILURE_INVALID_DATABASE_VERSION_MESSAGE" = "Please upgrade to the latest version of Signal.";

/* Error indicating that the app could not launch without reverting unknown database migrations. */
"APP_LAUNCH_FAILURE_INVALID_DATABASE_VERSION_TITLE" = "Unknown Database Version.";

/* Text prompting user to edit their profile name. */
"APP_SETTINGS_EDIT_PROFILE_NAME_PROMPT" = "Enter your name";

/* Label for the 'dismiss' button in the 'new app version available' alert. */
"APP_UPDATE_NAG_ALERT_DISMISS_BUTTON" = "Not Now";

/* Message format for the 'new app version available' alert. Embeds: {{The latest app version number}} */
"APP_UPDATE_NAG_ALERT_MESSAGE_FORMAT" = "Version %@ is now available in the App Store.";

/* Title for the 'new app version available' alert. */
"APP_UPDATE_NAG_ALERT_TITLE" = "A New Version of Signal Is Available";

/* Label for the 'update' button in the 'new app version available' alert. */
"APP_UPDATE_NAG_ALERT_UPDATE_BUTTON" = "Update";

/* Name indicating that the dark theme is enabled. */
"APPEARANCE_SETTINGS_DARK_THEME_NAME" = "Dark";

/* Name indicating that the light theme is enabled. */
"APPEARANCE_SETTINGS_LIGHT_THEME_NAME" = "Light";

/* Name indicating that the system theme is enabled. */
"APPEARANCE_SETTINGS_SYSTEM_THEME_NAME" = "System";

/* Name of application */
"APPLICATION_NAME" = "Signal";

/* Pressing this button moves a thread from the inbox to the archive */
"ARCHIVE_ACTION" = "Archive";

/* No comment provided by engineer. */
"ATTACHMENT" = "Attachment";

/* One-line label indicating the user can add no more text to the attachment caption. */
"ATTACHMENT_APPROVAL_CAPTION_LENGTH_LIMIT_REACHED" = "Caption limit reached.";

/* placeholder text for an empty captioning field */
"ATTACHMENT_APPROVAL_CAPTION_PLACEHOLDER" = "Add a caption…";

/* Title for 'caption' mode of the attachment approval view. */
"ATTACHMENT_APPROVAL_CAPTION_TITLE" = "Caption";

/* Error that outgoing attachments could not be exported. */
"ATTACHMENT_APPROVAL_FAILED_TO_EXPORT" = "Attachment failed to export.";

/* alert text when Signal was unable to save a copy of the attachment to the system photo library */
"ATTACHMENT_APPROVAL_FAILED_TO_SAVE" = "Failed to Save";

/* Format string for file extension label in call interstitial view */
"ATTACHMENT_APPROVAL_FILE_EXTENSION_FORMAT" = "File type: %@";

/* Format string for file size label in call interstitial view. Embeds: {{file size as 'N mb' or 'N kb'}}. */
"ATTACHMENT_APPROVAL_FILE_SIZE_FORMAT" = "Size: %@";

/* toast alert shown after user taps the 'save' button */
"ATTACHMENT_APPROVAL_MEDIA_DID_SAVE" = "Saved";

/* Label for 'send' button in the 'attachment approval' dialog. */
"ATTACHMENT_APPROVAL_SEND_BUTTON" = "Send";

/* Generic filename for an attachment with no known name */
"ATTACHMENT_DEFAULT_FILENAME" = "Attachment";

/* Status label when an attachment download has failed. */
"ATTACHMENT_DOWNLOADING_STATUS_FAILED" = "Download failed. Tap to retry.";

/* The title of the 'attachment error' alert. */
"ATTACHMENT_ERROR_ALERT_TITLE" = "Error Sending Attachment";

/* Attachment error message for image attachments which could not be converted to JPEG */
"ATTACHMENT_ERROR_COULD_NOT_CONVERT_TO_JPEG" = "Unable to convert image.";

/* Attachment error message for video attachments which could not be converted to MP4 */
"ATTACHMENT_ERROR_COULD_NOT_CONVERT_TO_MP4" = "Unable to process video.";

/* Attachment error message for image attachments which cannot be parsed */
"ATTACHMENT_ERROR_COULD_NOT_PARSE_IMAGE" = "Unable to parse image.";

/* Attachment error message for image attachments in which metadata could not be removed */
"ATTACHMENT_ERROR_COULD_NOT_REMOVE_METADATA" = "Unable to remove metadata from image.";

/* Attachment error message for image attachments which could not be resized */
"ATTACHMENT_ERROR_COULD_NOT_RESIZE_IMAGE" = "Unable to resize image.";

/* Attachment error message for attachments whose data exceed file size limits */
"ATTACHMENT_ERROR_FILE_SIZE_TOO_LARGE" = "Attachment is too large.";

/* Attachment error message for attachments with invalid data */
"ATTACHMENT_ERROR_INVALID_DATA" = "Attachment includes invalid content.";

/* Attachment error message for attachments with an invalid file format */
"ATTACHMENT_ERROR_INVALID_FILE_FORMAT" = "Attachment has an invalid file format.";

/* Attachment error message for attachments without any data */
"ATTACHMENT_ERROR_MISSING_DATA" = "Attachment is empty.";

/* Accessibility hint describing what you can do with the attachment button */
"ATTACHMENT_HINT" = "Choose Media to Send";

/* A button to open the camera from the Attachment Keyboard */
"ATTACHMENT_KEYBOARD_CAMERA" = "Camera";

/* A button to select a contact from the Attachment Keyboard */
"ATTACHMENT_KEYBOARD_CONTACT" = "Contact";

/* A button to select a file from the Attachment Keyboard */
"ATTACHMENT_KEYBOARD_FILE" = "File";

/* A button to select a GIF from the Attachment Keyboard */
"ATTACHMENT_KEYBOARD_GIF" = "GIF";

/* A button to select a location from the Attachment Keyboard */
"ATTACHMENT_KEYBOARD_LOCATION" = "Location";

/* A string indicating to the user that they'll be able to send photos from this view once they enable photo access. */
"ATTACHMENT_KEYBOARD_NO_PHOTO_ACCESS" = "Grant access to your photos in settings to send them here.";

/* A string indicating to the user that once they take photos, they'll be able to send them from this view. */
"ATTACHMENT_KEYBOARD_NO_PHOTOS" = "Once you’ve taken photos, you’ll be able to send your recents here.";

/* Accessibility label for attaching photos */
"ATTACHMENT_LABEL" = "Attachment";

/* Alert title when picking a document fails for an unknown reason */
"ATTACHMENT_PICKER_DOCUMENTS_FAILED_ALERT_TITLE" = "Failed to choose document.";

/* Alert body when picking a document fails because user picked a directory/bundle */
"ATTACHMENT_PICKER_DOCUMENTS_PICKED_DIRECTORY_FAILED_ALERT_BODY" = "Please create a compressed archive of this file or directory and try sending that instead.";

/* Alert title when picking a document fails because user picked a directory/bundle */
"ATTACHMENT_PICKER_DOCUMENTS_PICKED_DIRECTORY_FAILED_ALERT_TITLE" = "Unsupported File";

/* Short text label for a voice message attachment, used for thread preview and on the lock screen */
"ATTACHMENT_TYPE_VOICE_MESSAGE" = "Voice Message";

/* A string indicating that an audio message is playing. */
"AUDIO_ACTIVITY_PLAYBACK_NAME_AUDIO_MESSAGE" = "Audio Message";

/* action sheet button title to enable built in speaker during a call */
"AUDIO_ROUTE_BUILT_IN_SPEAKER" = "Speaker";

/* return to the previous screen */
"BACK_BUTTON" = "Back";

/* Error indicating the backup export could not export the user's data. */
"BACKUP_EXPORT_ERROR_COULD_NOT_EXPORT" = "Backup data could not be exported.";

/* Error indicating that the app received an invalid response from CloudKit. */
"BACKUP_EXPORT_ERROR_INVALID_CLOUDKIT_RESPONSE" = "Invalid Service Response";

/* Indicates that the cloud is being cleaned up. */
"BACKUP_EXPORT_PHASE_CLEAN_UP" = "Cleaning Up Backup";

/* Indicates that the backup export is being configured. */
"BACKUP_EXPORT_PHASE_CONFIGURATION" = "Initializing Backup";

/* Indicates that the database data is being exported. */
"BACKUP_EXPORT_PHASE_DATABASE_EXPORT" = "Exporting Data";

/* Indicates that the backup export data is being exported. */
"BACKUP_EXPORT_PHASE_EXPORT" = "Exporting Backup";

/* Indicates that the backup export data is being uploaded. */
"BACKUP_EXPORT_PHASE_UPLOAD" = "Uploading Backup";

/* Error indicating the backup import could not import the user's data. */
"BACKUP_IMPORT_ERROR_COULD_NOT_IMPORT" = "Backup could not be imported.";

/* Indicates that the backup import is being configured. */
"BACKUP_IMPORT_PHASE_CONFIGURATION" = "Configuring Backup";

/* Indicates that the backup import data is being downloaded. */
"BACKUP_IMPORT_PHASE_DOWNLOAD" = "Downloading Backup Data";

/* Indicates that the backup import data is being finalized. */
"BACKUP_IMPORT_PHASE_FINALIZING" = "Finalizing Backup";

/* Indicates that the backup import data is being imported. */
"BACKUP_IMPORT_PHASE_IMPORT" = "Importing backup.";

/* Indicates that the backup database is being restored. */
"BACKUP_IMPORT_PHASE_RESTORING_DATABASE" = "Restoring Database";

/* Indicates that the backup import data is being restored. */
"BACKUP_IMPORT_PHASE_RESTORING_FILES" = "Restoring Files";

/* Label for the backup restore decision section. */
"BACKUP_RESTORE_DECISION_TITLE" = "Backup Available";

/* Label for the backup restore description. */
"BACKUP_RESTORE_DESCRIPTION" = "Restoring Backup";

/* Label for the backup restore progress. */
"BACKUP_RESTORE_PROGRESS" = "Progress";

/* Label for the backup restore status. */
"BACKUP_RESTORE_STATUS" = "Status";

/* Error shown when backup fails due to an unexpected error. */
"BACKUP_UNEXPECTED_ERROR" = "Unexpected Backup Error";

/* An explanation of the consequences of blocking a group. */
"BLOCK_GROUP_BEHAVIOR_EXPLANATION" = "You will no longer receive messages or updates from this group.";

/* Button label for the 'block' button */
"BLOCK_LIST_BLOCK_BUTTON" = "Block";

/* A format for the 'block group' action sheet title. Embeds the {{group name}}. */
"BLOCK_LIST_BLOCK_GROUP_TITLE_FORMAT" = "Block and Leave the \"%@\" Group?";

/* A format for the 'block user' action sheet title. Embeds {{the blocked user's name or phone number}}. */
"BLOCK_LIST_BLOCK_USER_TITLE_FORMAT" = "Block %@?";

/* Section header for groups that have been blocked */
"BLOCK_LIST_BLOCKED_GROUPS_SECTION" = "Blocked Groups";

/* Section header for users that have been blocked */
"BLOCK_LIST_BLOCKED_USERS_SECTION" = "Blocked Users";

/* Button label for the 'unblock' button */
"BLOCK_LIST_UNBLOCK_BUTTON" = "Unblock";

/* An explanation of what unblocking a contact means. */
"BLOCK_LIST_UNBLOCK_CONTACT_MESSAGE" = "You will be able to message and call each other.";

/* Action sheet body when confirming you want to unblock a group */
"BLOCK_LIST_UNBLOCK_GROUP_BODY" = "Existing members will be able to add you to the group again.";

/* An explanation of what unblocking a group means. */
"BLOCK_LIST_UNBLOCK_GROUP_MESSAGE" = "Group members will be able to add you to this group again.";

/* Action sheet title when confirming you want to unblock a group. */
"BLOCK_LIST_UNBLOCK_GROUP_TITLE" = "Unblock This Group?";

/* A format for the 'unblock conversation' action sheet title. Embeds the {{conversation title}}. */
"BLOCK_LIST_UNBLOCK_TITLE_FORMAT" = "Unblock %@?";

/* A label for the block button in the block list view */
"BLOCK_LIST_VIEW_BLOCK_BUTTON" = "Block";

/* The message format of the 'conversation blocked' alert. Embeds the {{conversation title}}. */
"BLOCK_LIST_VIEW_BLOCKED_ALERT_MESSAGE_FORMAT" = "%@ has been blocked.";

/* The title of the 'user blocked' alert. */
"BLOCK_LIST_VIEW_BLOCKED_ALERT_TITLE" = "User Blocked";

/* The title of the 'group blocked' alert. */
"BLOCK_LIST_VIEW_BLOCKED_GROUP_ALERT_TITLE" = "Group Blocked";

/* The message of the 'You can't block yourself' alert. */
"BLOCK_LIST_VIEW_CANT_BLOCK_SELF_ALERT_MESSAGE" = "You can't block yourself.";

/* The title of the 'You can't block yourself' alert. */
"BLOCK_LIST_VIEW_CANT_BLOCK_SELF_ALERT_TITLE" = "Error";

/* Alert title after unblocking a group or 1:1 chat. Embeds the {{conversation title}}. */
"BLOCK_LIST_VIEW_UNBLOCKED_ALERT_TITLE_FORMAT" = "%@ has been unblocked.";

/* Alert body after unblocking a group. */
"BLOCK_LIST_VIEW_UNBLOCKED_GROUP_ALERT_BODY" = "Existing members can now add you to the group again.";

/* Action sheet that will block an unknown user. */
"BLOCK_OFFER_ACTIONSHEET_BLOCK_ACTION" = "Block";

/* Title format for action sheet that offers to block an unknown user.Embeds {{the unknown user's name or phone number}}. */
"BLOCK_OFFER_ACTIONSHEET_TITLE_FORMAT" = "Block %@?";

/* An explanation of the consequences of blocking another user. */
"BLOCK_USER_BEHAVIOR_EXPLANATION" = "Blocked users will not be able to call you or send you messages.";

/* browse files option from file sharing menu */
"BROWSE_FILES_BUTTON" = "Browse";

/* Label for 'continue' button. */
"BUTTON_CONTINUE" = "Continue";

/* Label for generic done button. */
"BUTTON_DONE" = "Done";

/* Label for the 'next' button. */
"BUTTON_NEXT" = "Next";

/* Label for the 'okay' button. */
"BUTTON_OKAY" = "Okay";

/* Button text to enable batch selection mode */
"BUTTON_SELECT" = "Select";

/* Label for the 'submit' button. */
"BUTTON_SUBMIT" = "Submit";

/* Label for button that lets users call a contact again. */
"CALL_AGAIN_BUTTON_TITLE" = "Call Again";

/* Alert message when calling and permissions for microphone are missing */
"CALL_AUDIO_PERMISSION_MESSAGE" = "You can enable microphone access in the iOS Settings app to make calls and record voice messages in Signal.";

/* Alert title when calling and permissions for microphone are missing */
"CALL_AUDIO_PERMISSION_TITLE" = "Microphone Access Required";

/* notification body */
"CALL_INCOMING_NOTIFICATION_BODY" = "☎️ Incoming Call";

/* Accessibility label for placing call button */
"CALL_LABEL" = "Call";

/* notification body */
"CALL_MISSED_BECAUSE_OF_IDENTITY_CHANGE_NOTIFICATION_BODY" = "☎️ Missed call because the caller's safety number changed.";

/* notification body */
"CALL_MISSED_NOTIFICATION_BODY" = "☎️ Missed Call";

/* Call setup status label after outgoing call times out */
"CALL_SCREEN_STATUS_NO_ANSWER" = "No Answer";

/* embeds {{Call Status}} in call screen label. For ongoing calls, {{Call Status}} is a seconds timer like 01:23, otherwise {{Call Status}} is a short text like 'Ringing', 'Busy', or 'Failed Call' */
"CALL_STATUS_FORMAT" = "Signal %@";

/* Label for call button for alert offering to call a user. */
"CALL_USER_ALERT_CALL_BUTTON" = "Call";

/* Message format for alert offering to call a user. Embeds {{the user's display name or phone number}}. */
"CALL_USER_ALERT_MESSAGE_FORMAT" = "Would you like to call %@?";

/* Title for alert offering to call a user. */
"CALL_USER_ALERT_TITLE" = "Call?";

/* Accessibility label for accepting incoming calls */
"CALL_VIEW_ACCEPT_INCOMING_CALL_LABEL" = "Accept incoming call";

/* Accessibility label for selection the audio source */
"CALL_VIEW_AUDIO_SOURCE_LABEL" = "Audio";

/* Accessibility label for declining incoming calls */
"CALL_VIEW_DECLINE_INCOMING_CALL_LABEL" = "Decline incoming call";

/* tooltip label when remote party has enabled their video */
"CALL_VIEW_ENABLE_VIDEO_HINT" = "Tap here to turn on your video";

/* Accessibility label for hang up call */
"CALL_VIEW_HANGUP_LABEL" = "End call";

/* Accessibility label for muting the microphone */
"CALL_VIEW_MUTE_LABEL" = "Mute";

/* Reminder to the user of the benefits of enabling CallKit and disabling CallKit privacy. */
"CALL_VIEW_SETTINGS_NAG_DESCRIPTION_ALL" = "You can enable iOS Call Integration in your Signal privacy settings to answer incoming calls from your lock screen.";

/* Reminder to the user of the benefits of disabling CallKit privacy. */
"CALL_VIEW_SETTINGS_NAG_DESCRIPTION_PRIVACY" = "You can enable iOS Call Integration in your Signal privacy settings to see the name and phone number for incoming calls.";

/* Label for button that dismiss the call view's settings nag. */
"CALL_VIEW_SETTINGS_NAG_NOT_NOW_BUTTON" = "Not Now";

/* Label for button that shows the privacy settings. */
"CALL_VIEW_SETTINGS_NAG_SHOW_CALL_SETTINGS" = "Show Privacy Settings";

/* Accessibility label to toggle front- vs. rear-facing camera */
"CALL_VIEW_SWITCH_CAMERA_DIRECTION" = "Switch Camera Direction";

/* Accessibility label to switch to audio only */
"CALL_VIEW_SWITCH_TO_AUDIO_LABEL" = "Switch to audio call";

/* Accessibility label to switch to video call */
"CALL_VIEW_SWITCH_TO_VIDEO_LABEL" = "Switch to video call";

/* Label for the 'return to call' banner. */
"CALL_WINDOW_RETURN_TO_CALL" = "Touch to return to call";

/* notification action */
"CALLBACK_BUTTON_TITLE" = "Call Back";

/* The generic name used for calls if CallKit privacy is enabled */
"CALLKIT_ANONYMOUS_CONTACT_NAME" = "Signal User";

/* Accessibility hint describing what you can do with the camera button */
"CAMERA_BUTTON_HINT" = "Take a picture and then send it";

/* Accessibility label for camera button. */
"CAMERA_BUTTON_LABEL" = "Camera";

/* Message for alert explaining that a user cannot be verified. */
"CANT_VERIFY_IDENTITY_ALERT_MESSAGE" = "This user can't be verified until you've exchanged messages with them.";

/* Title for alert explaining that a user cannot be verified. */
"CANT_VERIFY_IDENTITY_ALERT_TITLE" = "Error";

/* Title for the 'censorship circumvention country' view. */
"CENSORSHIP_CIRCUMVENTION_COUNTRY_VIEW_TITLE" = "Select Country";

/* The label for the 'do not restore backup' button. */
"CHECK_FOR_BACKUP_DO_NOT_RESTORE" = "Do Not Restore";

/* Message for alert shown when the app failed to check for an existing backup. */
"CHECK_FOR_BACKUP_FAILED_MESSAGE" = "Could not determine whether there is a backup that can be restored.";

/* Title for alert shown when the app failed to check for an existing backup. */
"CHECK_FOR_BACKUP_FAILED_TITLE" = "Error";

/* The label for the 'restore backup' button. */
"CHECK_FOR_BACKUP_RESTORE" = "Restore";

/* Error indicating that the app could not determine that user's iCloud account status */
"CLOUDKIT_STATUS_COULD_NOT_DETERMINE" = "Signal could not determine your iCloud account status. Sign in to your iCloud Account in the iOS settings app to backup your Signal data.";

/* Error indicating that user does not have an iCloud account. */
"CLOUDKIT_STATUS_NO_ACCOUNT" = "No iCloud Account. Sign in to your iCloud Account in the iOS settings app to backup your Signal data.";

/* Error indicating that the app was prevented from accessing the user's iCloud account. */
"CLOUDKIT_STATUS_RESTRICTED" = "Signal was denied access your iCloud account for backups. Grant Signal access to your iCloud Account in the iOS settings app to backup your Signal data.";

/* The first of two messages demonstrating the chosen conversation color, by rendering this message in an outgoing message bubble. */
"COLOR_PICKER_DEMO_MESSAGE_1" = "Choose the color of outgoing messages in this conversation.";

/* The second of two messages demonstrating the chosen conversation color, by rendering this message in an incoming message bubble. */
"COLOR_PICKER_DEMO_MESSAGE_2" = "Only you will see the color you choose.";

/* Modal Sheet title when picking a conversation color. */
"COLOR_PICKER_SHEET_TITLE" = "Conversation Color";

/* Activity Sheet label */
"COMPARE_SAFETY_NUMBER_ACTION" = "Compare with Clipboard";

/* Accessibility hint describing what you can do with the compose button */
"COMPOSE_BUTTON_HINT" = "Select or search for a Signal user to start a conversation with.";

/* Accessibility label from compose button. */
"COMPOSE_BUTTON_LABEL" = "Compose";

/* Table section header for contact listing when composing a new message */
"COMPOSE_MESSAGE_CONTACT_SECTION_TITLE" = "Contacts";

/* Table section header for group listing when composing a new message */
"COMPOSE_MESSAGE_GROUP_SECTION_TITLE" = "Groups";

/* Table section header for phone number search when composing a new message */
"COMPOSE_MESSAGE_PHONE_NUMBER_SEARCH_SECTION_TITLE" = "Phone number search";

/* Table section header for username search when composing a new message */
"COMPOSE_MESSAGE_USERNAME_SEARCH_SECTION_TITLE" = "Username search";

/* Multi-line label explaining why compose-screen contact picker is empty. */
"COMPOSE_SCREEN_MISSING_CONTACTS_PERMISSION" = "You can enable contacts access in the iOS Settings app to see which of your contacts are Signal users.";

/* No comment provided by engineer. */
"CONFIRM_ACCOUNT_DESTRUCTION_TEXT" = "This will reset the application by deleting your messages and unregistering you with the server. The app will close after this process is complete.";

/* No comment provided by engineer. */
"CONFIRM_ACCOUNT_DESTRUCTION_TITLE" = "Are you sure you want to delete your account?";

/* No comment provided by engineer. */
"CONFIRM_DELETE_LINKED_DATA_TEXT" = "This will reset the application by deleting all of your messages from this device. You can always link with your phone again, but that will not restore deleted messages. The app will close after this process is complete.";

/* No comment provided by engineer. */
"CONFIRM_DELETE_LINKED_DATA_TITLE" = "Are you sure you want to delete all data?";

/* Alert body */
"CONFIRM_LEAVE_GROUP_DESCRIPTION" = "You will no longer be able to send or receive messages in this group.";

/* Alert title */
"CONFIRM_LEAVE_GROUP_TITLE" = "Do you really want to leave?";

/* Button text */
"CONFIRM_LINK_NEW_DEVICE_ACTION" = "Link New Device";

/* Action sheet body presented when a user's SN has recently changed. Embeds {{contact's name or phone number}} */
"CONFIRM_SENDING_TO_CHANGED_IDENTITY_BODY_FORMAT" = "%@ may have reinstalled or changed devices. Verify your safety number with them to ensure privacy.";

/* Action sheet title presented when a user's SN has recently changed. Embeds {{contact's name or phone number}} */
"CONFIRM_SENDING_TO_CHANGED_IDENTITY_TITLE_FORMAT" = "Safety number with %@ has changed";

/* No comment provided by engineer. */
"CONFIRMATION_TITLE" = "Confirm";

/* Label for a contact's postal address. */
"CONTACT_ADDRESS" = "Address";

/* An indicator that a contact or group has been blocked. */
"CONTACT_CELL_IS_BLOCKED" = "Blocked";

/* An indicator that a contact is no longer verified. */
"CONTACT_CELL_IS_NO_LONGER_VERIFIED" = "Not Verified";

/* No comment provided by engineer. */
"CONTACT_DETAIL_COMM_TYPE_INSECURE" = "Unregistered Number";

/* Label for the 'edit name' button in the contact share approval view. */
"CONTACT_EDIT_NAME_BUTTON" = "Edit";

/* Label for a contact's email address. */
"CONTACT_EMAIL" = "Email";

/* Label for the 'city' field of a contact's address. */
"CONTACT_FIELD_ADDRESS_CITY" = "City";

/* Label for the 'country' field of a contact's address. */
"CONTACT_FIELD_ADDRESS_COUNTRY" = "Country";

/* Label for the 'neighborhood' field of a contact's address. */
"CONTACT_FIELD_ADDRESS_NEIGHBORHOOD" = "Neighborhood";

/* Label for the 'pobox' field of a contact's address. */
"CONTACT_FIELD_ADDRESS_POBOX" = "P.O. Box";

/* Label for the 'postcode' field of a contact's address. */
"CONTACT_FIELD_ADDRESS_POSTCODE" = "Postal Code";

/* Label for the 'region' field of a contact's address. */
"CONTACT_FIELD_ADDRESS_REGION" = "Region";

/* Label for the 'street' field of a contact's address. */
"CONTACT_FIELD_ADDRESS_STREET" = "Street";

/* Label for the 'family name' field of a contact. */
"CONTACT_FIELD_FAMILY_NAME" = "Family Name";

/* Label for the 'given name' field of a contact. */
"CONTACT_FIELD_GIVEN_NAME" = "Given Name";

/* Label for the 'middle name' field of a contact. */
"CONTACT_FIELD_MIDDLE_NAME" = "Middle Name";

/* Label for the 'name prefix' field of a contact. */
"CONTACT_FIELD_NAME_PREFIX" = "Prefix";

/* Label for the 'name suffix' field of a contact. */
"CONTACT_FIELD_NAME_SUFFIX" = "Suffix";

/* Label for the 'organization' field of a contact. */
"CONTACT_FIELD_ORGANIZATION" = "Organization";

/* Label for a contact's phone number. */
"CONTACT_PHONE" = "Phone";

/* table cell subtitle when contact card has no email */
"CONTACT_PICKER_NO_EMAILS_AVAILABLE" = "No email available.";

/* table cell subtitle when contact card has no known phone number */
"CONTACT_PICKER_NO_PHONE_NUMBERS_AVAILABLE" = "No phone number available.";

/* navbar title for contact picker when sharing a contact */
"CONTACT_PICKER_TITLE" = "Select Contact";

/* Title for the 'Approve contact share' view. */
"CONTACT_SHARE_APPROVAL_VIEW_TITLE" = "Share Contact";

/* Title for the 'edit contact share name' view. */
"CONTACT_SHARE_EDIT_NAME_VIEW_TITLE" = "Edit Name";

/* Error indicating that an invalid contact cannot be shared. */
"CONTACT_SHARE_INVALID_CONTACT" = "Invalid contact.";

/* Error indicating that at least one contact field must be selected before sharing a contact. */
"CONTACT_SHARE_NO_FIELDS_SELECTED" = "No contact fields selected.";

/* Button text to initiate an email to signal support staff */
"CONTACT_SUPPORT" = "Contact Support";

/* Alert body */
"CONTACT_SUPPORT_PROMPT_ERROR_ALERT_BODY" = "Signal was unable to complete your support request.";

/* button text */
"CONTACT_SUPPORT_PROMPT_ERROR_TRY_AGAIN" = "Try Again";

/* Alert body */
"CONTACT_SUPPORT_PROMPT_TO_INCLUDE_DEBUG_LOG_MESSAGE" = "Your debug logs will help us troubleshoot your issue faster. Submitting your logs is optional.";

/* Alert title */
"CONTACT_SUPPORT_PROMPT_TO_INCLUDE_DEBUG_LOG_TITLE" = "Submit Debug Log?";

/* Button text */
"CONTACT_SUPPORT_SUBMIT_WITH_LOG" = "Submit with Debug Log";

/* Button text */
"CONTACT_SUPPORT_SUBMIT_WITHOUT_LOG" = "Submit without Debug Log";

/* Label for 'open address in maps app' button in contact view. */
"CONTACT_VIEW_OPEN_ADDRESS_IN_MAPS_APP" = "Open in Maps";

/* Label for 'open email in email app' button in contact view. */
"CONTACT_VIEW_OPEN_EMAIL_IN_EMAIL_APP" = "Send Email";

/* Indicates that a contact has no name. */
"CONTACT_WITHOUT_NAME" = "Unnamed Contact";

/* Message for the 'conversation delete confirmation' alert. */
"CONVERSATION_DELETE_CONFIRMATION_ALERT_MESSAGE" = "This cannot be undone.";

/* Title for the 'conversation delete confirmation' alert. */
"CONVERSATION_DELETE_CONFIRMATION_ALERT_TITLE" = "Delete Conversation?";

/* Indicates that the user can tap to download this image. */
"CONVERSATION_MEDIA_VIEW_DOWNLOAD_IMAGE" = "Download";

/* Momentarily shown to the user when attempting to select more conversations than is allowed. Embeds {{max number of conversations}} that can be selected. */
"CONVERSATION_PICKER_CAN_SELECT_NO_MORE_CONVERSATIONS" = "You can't select more than %@ conversations.";

/* table section header for section containing groups */
"CONVERSATION_PICKER_SECTION_GROUPS" = "Groups";

/* table section header for section containing recent conversations */
"CONVERSATION_PICKER_SECTION_RECENTS" = "Recent Chats";

/* table section header for section containing contacts */
"CONVERSATION_PICKER_SECTION_SIGNAL_CONTACTS" = "People";

/* navbar header */
"CONVERSATION_PICKER_TITLE" = "Choose Recipients";

/* keyboard toolbar label when no messages match the search string */
"CONVERSATION_SEARCH_NO_RESULTS" = "No matches";

/* keyboard toolbar label when exactly 1 message matches the search string */
"CONVERSATION_SEARCH_ONE_RESULT" = "1 match";

/* keyboard toolbar label when more than 1 message matches the search string. Embeds {{number/position of the 'currently viewed' result}} and the {{total number of results}} */
"CONVERSATION_SEARCH_RESULTS_FORMAT" = "%d of %d matches";

/* title for conversation settings screen */
"CONVERSATION_SETTINGS" = "Conversation Settings";

/* Label for 'new contact' button in conversation settings view. */
"CONVERSATION_SETTINGS_ADD_TO_EXISTING_CONTACT" = "Add to Existing Contact";

/* button in conversation settings view. */
"CONVERSATION_SETTINGS_ADD_TO_SYSTEM_CONTACTS" = "Add to System Contacts";

/* table cell label in conversation settings */
"CONVERSATION_SETTINGS_BLOCK_THIS_GROUP" = "Block This Group";

/* table cell label in conversation settings */
"CONVERSATION_SETTINGS_BLOCK_THIS_USER" = "Block This User";

/* Navbar title when viewing settings for a 1-on-1 thread */
"CONVERSATION_SETTINGS_CONTACT_INFO_TITLE" = "Contact Info";

/* Label for table cell which leads to picking a new conversation color */
"CONVERSATION_SETTINGS_CONVERSATION_COLOR" = "Conversation Color";

/* Navbar title when viewing settings for a group thread */
"CONVERSATION_SETTINGS_GROUP_INFO_TITLE" = "Group Info";

/* Title of the 'mute this thread' action sheet. */
"CONVERSATION_SETTINGS_MUTE_ACTION_SHEET_TITLE" = "Mute";

/* label for 'mute thread' cell in conversation settings */
"CONVERSATION_SETTINGS_MUTE_LABEL" = "Mute";

/* Indicates that the current thread is not muted. */
"CONVERSATION_SETTINGS_MUTE_NOT_MUTED" = "Not muted";

/* Label for button to mute a thread for a day. */
"CONVERSATION_SETTINGS_MUTE_ONE_DAY_ACTION" = "Mute for one day";

/* Label for button to mute a thread for a hour. */
"CONVERSATION_SETTINGS_MUTE_ONE_HOUR_ACTION" = "Mute for one hour";

/* Label for button to mute a thread for a minute. */
"CONVERSATION_SETTINGS_MUTE_ONE_MINUTE_ACTION" = "Mute for one minute";

/* Label for button to mute a thread for a week. */
"CONVERSATION_SETTINGS_MUTE_ONE_WEEK_ACTION" = "Mute for one week";

/* Label for button to mute a thread for a year. */
"CONVERSATION_SETTINGS_MUTE_ONE_YEAR_ACTION" = "Mute for one year";

/* Indicates that this thread is muted until a given date or time. Embeds {{The date or time which the thread is muted until}}. */
"CONVERSATION_SETTINGS_MUTED_UNTIL_FORMAT" = "until %@";

/* Label for 'new contact' button in conversation settings view. */
"CONVERSATION_SETTINGS_NEW_CONTACT" = "Create New Contact";

/* Table cell label in conversation settings which returns the user to the conversation with 'search mode' activated */
"CONVERSATION_SETTINGS_SEARCH" = "Search Conversation";

/* Label for button that opens conversation settings. */
"CONVERSATION_SETTINGS_TAP_TO_CHANGE" = "Tap to Change";

/* Label for button to unmute a thread. */
"CONVERSATION_SETTINGS_UNMUTE_ACTION" = "Unmute";

/* Indicates that user is in the system contacts list. */
"CONVERSATION_SETTINGS_VIEW_IS_SYSTEM_CONTACT" = "This user is in your contacts";

/* Indicates that user's profile has been shared with a group. */
"CONVERSATION_SETTINGS_VIEW_PROFILE_IS_SHARED_WITH_GROUP" = "This group can see your profile.";

/* Indicates that user's profile has been shared with a user. */
"CONVERSATION_SETTINGS_VIEW_PROFILE_IS_SHARED_WITH_USER" = "This user can see your profile.";

/* Button to confirm that user wants to share their profile with a user or group. */
"CONVERSATION_SETTINGS_VIEW_SHARE_PROFILE" = "Share Profile";

/* Action that shares user profile with a group. */
"CONVERSATION_SETTINGS_VIEW_SHARE_PROFILE_WITH_GROUP" = "Share Your Profile";

/* Action that shares user profile with a user. */
"CONVERSATION_SETTINGS_VIEW_SHARE_PROFILE_WITH_USER" = "Share Your Profile";

/* Message shown in conversation view that offers to add an unknown user to your phone's contacts. */
"CONVERSATION_VIEW_ADD_TO_CONTACTS_OFFER" = "Add to Contacts";

/* Message shown in conversation view that offers to share your profile with a user. */
"CONVERSATION_VIEW_ADD_USER_TO_PROFILE_WHITELIST_OFFER" = "Share Your Profile with This User";

/* Title for the group of buttons show for unknown contacts offering to add them to contacts, etc. */
"CONVERSATION_VIEW_CONTACTS_OFFER_TITLE" = "This user is not in your contacts.";

/* Indicates that the app is loading more messages in this conversation. */
"CONVERSATION_VIEW_LOADING_MORE_MESSAGES" = "Loading More Messages…";

/* Indicator on truncated text messages that they can be tapped to see the entire text message. */
"CONVERSATION_VIEW_OVERSIZE_TEXT_TAP_FOR_MORE" = "Tap for More";

/* Message shown in conversation view that offers to block an unknown user. */
"CONVERSATION_VIEW_UNKNOWN_CONTACT_BLOCK_OFFER" = "Block This User";

/* ActionSheet title */
"CORRUPTED_SESSION_DESCRIPTION" = "Resetting your session will allow you to receive future messages from %@, but it will not recover any already corrupted messages.";

/* No comment provided by engineer. */
"COUNTRYCODE_SELECT_TITLE" = "Select Country Code";

/* Title for the 'crop/scale image' dialog. */
"CROP_SCALE_IMAGE_VIEW_TITLE" = "Move and Scale";

/* Subtitle shown while the app is updating its database. */
"DATABASE_VIEW_OVERLAY_SUBTITLE" = "This can take a few minutes.";

/* Title shown while the app is updating its database. */
"DATABASE_VIEW_OVERLAY_TITLE" = "Optimizing Database";

/* Format string for a relative time, expressed as a certain number of hours in the past. Embeds {{The number of hours}}. */
"DATE_HOURS_AGO_FORMAT" = "%@ Hr Ago";

/* Format string for a relative time, expressed as a certain number of minutes in the past. Embeds {{The number of minutes}}. */
"DATE_MINUTES_AGO_FORMAT" = "%@ Min Ago";

/* The present; the current time. */
"DATE_NOW" = "Now";

/* The current day. */
"DATE_TODAY" = "Today";

/* The day before today. */
"DATE_YESTERDAY" = "Yesterday";

/* Error indicating that the debug logs could not be copied. */
"DEBUG_LOG_ALERT_COULD_NOT_COPY_LOGS" = "Could not copy logs.";

/* Error indicating that the debug logs could not be packaged. */
"DEBUG_LOG_ALERT_COULD_NOT_PACKAGE_LOGS" = "Could not package logs.";

/* Error indicating that a debug log could not be uploaded. */
"DEBUG_LOG_ALERT_ERROR_UPLOADING_LOG" = "Could not upload logs.";

/* Message of the debug log alert. */
"DEBUG_LOG_ALERT_MESSAGE" = "What would you like to do with the link to your debug log?";

/* Error indicating that no debug logs could be found. */
"DEBUG_LOG_ALERT_NO_LOGS" = "Could not find any logs.";

/* Label for the 'Open a Bug Report' option of the debug log alert. */
"DEBUG_LOG_ALERT_OPTION_BUG_REPORT" = "Open a Bug Report";

/* Label for the 'copy link' option of the debug log alert. */
"DEBUG_LOG_ALERT_OPTION_COPY_LINK" = "Copy Link";

/* Label for the 'email debug log' option of the debug log alert. */
"DEBUG_LOG_ALERT_OPTION_EMAIL" = "Email Support";

/* Label for the 'send to self' option of the debug log alert. */
"DEBUG_LOG_ALERT_OPTION_SEND_TO_SELF" = "Send to Self";

/* Label for the 'Share' option of the debug log alert. */
"DEBUG_LOG_ALERT_OPTION_SHARE" = "Share";

/* Title of the debug log alert. */
"DEBUG_LOG_ALERT_TITLE" = "One More Step";

/* Error indicating that the app could not launch the Email app. */
"DEBUG_LOG_COULD_NOT_EMAIL" = "Could not open Email app.";

/* Message of the alert before redirecting to GitHub Issues. */
"DEBUG_LOG_GITHUB_ISSUE_ALERT_MESSAGE" = "The gist link was copied in your clipboard. You are about to be redirected to the GitHub issue list.";

/* Title of the alert before redirecting to GitHub Issues. */
"DEBUG_LOG_GITHUB_ISSUE_ALERT_TITLE" = "GitHub Redirection";

/* Label for button that lets users re-register using the same phone number. */
"DEREGISTRATION_REREGISTER_WITH_SAME_PHONE_NUMBER" = "Re-register this phone number";

/* Label warning the user that they have been de-registered. */
"DEREGISTRATION_WARNING" = "Device no longer registered. Your phone number may be registered with Signal on a different device. Tap to re-register.";

/* {{Short Date}} when device last communicated with Signal Server. */
"DEVICE_LAST_ACTIVE_AT_LABEL" = "Last active: %@";

/* {{Short Date}} when device was linked. */
"DEVICE_LINKED_AT_LABEL" = "Linked: %@";

/* Alert title that can occur when viewing device manager. */
"DEVICE_LIST_UPDATE_FAILED_TITLE" = "Failed to update device list.";

/* table cell label in conversation settings */
"DISAPPEARING_MESSAGES" = "Disappearing Messages";

/* Info Message when added to a group which has enabled disappearing messages. Embeds {{time amount}} before messages disappear. See the *_TIME_AMOUNT strings for context. */
"DISAPPEARING_MESSAGES_CONFIGURATION_GROUP_EXISTING_FORMAT" = "Messages in this conversation will disappear after %@.";

/* subheading in conversation settings */
"DISAPPEARING_MESSAGES_DESCRIPTION" = "When enabled, messages sent and received in this conversation will disappear after they have been seen.";

/* Accessibility hint that contains current timeout information */
"DISAPPEARING_MESSAGES_HINT" = "Currently messages disappear after %@";

/* Accessibility label for disappearing messages */
"DISAPPEARING_MESSAGES_LABEL" = "Disappearing messages settings";

/* Short text to dismiss current modal / actionsheet / screen */
"DISMISS_BUTTON_TEXT" = "Dismiss";

/* Section title for the 'domain fronting country' view. */
"DOMAIN_FRONTING_COUNTRY_VIEW_SECTION_HEADER" = "Censorship Circumvention Location";

/* Alert body for when the user has just tried to edit a contacts after declining to give Signal contacts permissions */
"EDIT_CONTACT_WITHOUT_CONTACTS_PERMISSION_ALERT_BODY" = "You can enable access in the iOS Settings app.";

/* Alert title for when the user has just tried to edit a contacts after declining to give Signal contacts permissions */
"EDIT_CONTACT_WITHOUT_CONTACTS_PERMISSION_ALERT_TITLE" = "Signal Needs Contact Access to Edit Contact Information";

/* table cell label in conversation settings */
"EDIT_GROUP_ACTION" = "Edit Group";

/* a title for the contacts section of the 'new/update group' view. */
"EDIT_GROUP_CONTACTS_SECTION_TITLE" = "Contacts";

/* The navbar title for the 'update group' view. */
"EDIT_GROUP_DEFAULT_TITLE" = "Edit Group";

/* An indicator that a user is a new member of the group. */
"EDIT_GROUP_NEW_MEMBER_LABEL" = "Added";

/* The title for the 'update group' button. */
"EDIT_GROUP_UPDATE_BUTTON" = "Update";

/* The alert message if user tries to exit update group view without saving changes. */
"EDIT_GROUP_VIEW_UNSAVED_CHANGES_MESSAGE" = "Would you like to save the changes that you made to this group?";

/* The alert title if user tries to exit update group view without saving changes. */
"EDIT_GROUP_VIEW_UNSAVED_CHANGES_TITLE" = "Unsaved Changes";

/* Short name for edit menu item to copy contents of media message. */
"EDIT_ITEM_COPY_ACTION" = "Copy";

/* body of email sent to contacts when inviting to install Signal. Embeds {{link to install Signal}} and {{link to the Signal home page}} */
"EMAIL_INVITE_BODY" = "Hey,\n\nLately I've been using Signal to keep the conversations on my iPhone private. I'd like you to install it too, so we can be confident that only you and I can read our messages or hear our calls.\n\nSignal is available for iPhones and Android. Get it here: %@\n\nSignal works like your existing messaging app. We can send pictures and video, make calls, and start group chats. The best part is, no one else can see any of it, not even the people who make Signal!\n\nYou can read more about Open Whisper Systems, the people who make Signal, here: %@";

/* subject of email sent to contacts when inviting to install Signal */
"EMAIL_INVITE_SUBJECT" = "Let's switch to Signal";

/* Full width label displayed when attempting to compose message */
"EMPTY_CONTACTS_LABEL_LINE1" = "None of your contacts have Signal.";

/* Full width label displayed when attempting to compose message */
"EMPTY_CONTACTS_LABEL_LINE2" = "Why don't you invite someone?";

/* Indicates that user should confirm their 'two factor auth pin'. */
"ENABLE_2FA_VIEW_CONFIRM_PIN_INSTRUCTIONS" = "Confirm your PIN.";

/* Error indicating that attempt to disable 'two-factor auth' failed. */
"ENABLE_2FA_VIEW_COULD_NOT_DISABLE_2FA" = "Could not disable Registration Lock.";

/* Error indicating that attempt to enable 'two-factor auth' failed. */
"ENABLE_2FA_VIEW_COULD_NOT_ENABLE_2FA" = "Could not enable Registration Lock.";

/* Label for the 'enable two-factor auth' item in the settings view */
"ENABLE_2FA_VIEW_DISABLE_2FA" = "Disable";

/* Label for the 'enable two-factor auth' item in the settings view */
"ENABLE_2FA_VIEW_ENABLE_2FA" = "Enable";

/* Label for the 'next' button in the 'enable two factor auth' views. */
"ENABLE_2FA_VIEW_NEXT_BUTTON" = "Next";

/* Error indicating that the entered 'two-factor auth PINs' do not match. */
"ENABLE_2FA_VIEW_PIN_DOES_NOT_MATCH" = "PIN does not match.";

/* Error indicating that the entered 'two-factor auth PIN' is too long. */
"ENABLE_2FA_VIEW_PIN_TOO_LONG" = "PIN can be no longer than 20 digits.";

/* Error indicating that the entered 'two-factor auth PIN' is too short. */
"ENABLE_2FA_VIEW_PIN_TOO_SHORT" = "PIN must be at least 4 digits.";

/* Indicates that user should select a 'two factor auth pin'. */
"ENABLE_2FA_VIEW_SELECT_PIN_INSTRUCTIONS" = "Enter a Registration Lock PIN. You will be asked to enter this PIN the next time you register this phone number with Signal.";

/* Indicates that user has 'two factor auth pin' disabled. */
"ENABLE_2FA_VIEW_STATUS_DISABLED_INSTRUCTIONS" = "For increased security, enable a Registration Lock PIN that will be required in order to register this phone number with Signal again.";

/* Indicates that user has 'two factor auth pin' enabled. */
"ENABLE_2FA_VIEW_STATUS_ENABLED_INSTRUCTIONS" = "Registration Lock is enabled. You'll need to enter your PIN when registering your phone number with Signal again.";

/* Title for the 'enable two factor auth PIN' views. */
"ENABLE_2FA_VIEW_TITLE" = "Registration Lock";

/* Call setup status label */
"END_CALL_RESPONDER_IS_BUSY" = "Busy";

/* Call setup status label */
"END_CALL_UNCATEGORIZED_FAILURE" = "Call Failed.";

/* Label indicating that this OS version is no longer supported. */
"END_OF_LIFE_OS_WARNING" = "The latest Signal features won’t work on this version of iOS. Please upgrade this device to receive future Signal updates.";

/* Error indicating that the phone's contacts could not be retrieved. */
"ERROR_COULD_NOT_FETCH_CONTACTS" = "Could not access contacts.";

/* Error indicating that 'save video' failed. */
"ERROR_COULD_NOT_SAVE_VIDEO" = "Could not save video.";

/* Generic notice when message failed to send. */
"ERROR_DESCRIPTION_CLIENT_SENDING_FAILURE" = "Failed to send message.";

/* Error message indicating that message send is disabled due to prekey update failures */
"ERROR_DESCRIPTION_MESSAGE_SEND_DISABLED_PREKEY_UPDATE_FAILURES" = "Unable to send due to stale prekey data.";

/* Error message indicating that message send failed due to block list */
"ERROR_DESCRIPTION_MESSAGE_SEND_FAILED_DUE_TO_BLOCK_LIST" = "Failed to message user because you blocked them.";

/* Generic error used whenever Signal can't contact the server */
"ERROR_DESCRIPTION_NO_INTERNET" = "Signal was unable to connect to the internet. Please try again.";

/* Error indicating that an outgoing message had no valid recipients. */
"ERROR_DESCRIPTION_NO_VALID_RECIPIENTS" = "Message send failed due to a lack of valid recipients.";

/* Error indicating that a socket request failed. */
"ERROR_DESCRIPTION_REQUEST_FAILED" = "Network request failed.";

/* Error indicating that a socket request timed out. */
"ERROR_DESCRIPTION_REQUEST_TIMED_OUT" = "Network request timed out.";

/* Error indicating that a socket response failed. */
"ERROR_DESCRIPTION_RESPONSE_FAILED" = "Invalid response from service.";

/* Error message when attempting to send message */
"ERROR_DESCRIPTION_SENDING_UNAUTHORIZED" = "This device is no longer registered with your phone number. Please reinstall Signal.";

/* Generic server error */
"ERROR_DESCRIPTION_SERVER_FAILURE" = "Server Error. Please try again later.";

/* Worst case generic error message */
"ERROR_DESCRIPTION_UNKNOWN_ERROR" = "An unknown error occurred.";

/* Error message when attempting to send message */
"ERROR_DESCRIPTION_UNREGISTERED_RECIPIENT" = "Contact is not a Signal user.";

/* Error message indicating that attachment download(s) failed. */
"ERROR_MESSAGE_ATTACHMENT_DOWNLOAD_FAILED" = "Attachment download failed.";

/* Error message when unable to receive an attachment because the sending client is too old. */
"ERROR_MESSAGE_ATTACHMENT_FROM_OLD_CLIENT" = "Attachment failure: Ask this contact to send their message again after updating to the latest version of Signal.";

/* No comment provided by engineer. */
"ERROR_MESSAGE_DUPLICATE_MESSAGE" = "Received a duplicate message.";

/* No comment provided by engineer. */
"ERROR_MESSAGE_INVALID_KEY_EXCEPTION" = "The recipient's key is not valid.";

/* No comment provided by engineer. */
"ERROR_MESSAGE_INVALID_MESSAGE" = "Received message was out of sync.";

/* No comment provided by engineer. */
"ERROR_MESSAGE_INVALID_VERSION" = "Received a message that is not compatible with this version.";

/* No comment provided by engineer. */
"ERROR_MESSAGE_NO_SESSION" = "No available session for contact.";

/* Shown when signal users safety numbers changed */
"ERROR_MESSAGE_NON_BLOCKING_IDENTITY_CHANGE" = "Safety number changed.";

/* Shown when signal users safety numbers changed, embeds the user's {{name or phone number}} */
"ERROR_MESSAGE_NON_BLOCKING_IDENTITY_CHANGE_FORMAT" = "Your safety number with %@ has changed.";

/* No comment provided by engineer. */
"ERROR_MESSAGE_UNKNOWN_ERROR" = "An unknown error occurred.";

/* No comment provided by engineer. */
"ERROR_MESSAGE_WRONG_TRUSTED_IDENTITY_KEY" = "Safety number changed.";

/* Error indicating a send failure due to a delinked application. */
"ERROR_SENDING_DELINKED" = "Your device is no longer linked. Please re-link to send further messages.";

/* Error indicating a send failure due to a deregistered application. */
"ERROR_SENDING_DEREGISTERED" = "Your device is no longer registered. Please re-register to send further messages.";

/* Error indicating a send failure due to an expired application. */
"ERROR_SENDING_EXPIRED" = "Your version of Signal has expired. Please update to send further messages.";

/* Format string for 'unregistered user' error. Embeds {{the unregistered user's name or signal id}}. */
"ERROR_UNREGISTERED_USER_FORMAT" = "Unregistered User: %@";

/* Label notifying the user that the app has expired. */
"EXPIRATION_ERROR" = "Your version of Signal has expired! Messages will no longer send successfully. Tap to update to the most recent version.";

/* Label warning the user that the app will expire soon. */
"EXPIRATION_WARNING_SOON" = "Your version of Signal will expire in %d days. Tap to update to the most recent version.";

/* Label warning the user that the app will expire today. */
"EXPIRATION_WARNING_TODAY" = "Your version of Signal will expire today. Tap to update to the most recent version.";

/* action sheet header when re-sending message which failed because of too many attempts */
"FAILED_SENDING_BECAUSE_RATE_LIMIT" = "Too many failures with this contact. Please try again later.";

/* action sheet header when re-sending message which failed because of untrusted identity keys */
"FAILED_SENDING_BECAUSE_UNTRUSTED_IDENTITY_KEY" = "Your safety number with %@ has recently changed. You may wish to verify before sending this message again.";

/* alert title */
"FAILED_VERIFICATION_TITLE" = "Failed to Verify Safety Number!";

/* Button that marks user as verified after a successful fingerprint scan. */
"FINGERPRINT_SCAN_VERIFY_BUTTON" = "Mark as Verified";

/* No comment provided by engineer. */
"FINGERPRINT_SHRED_KEYMATERIAL_BUTTON" = "Reset Session";

/* Accessibility label for finishing new group */
"FINISH_GROUP_CREATION_LABEL" = "Finish creating group";

/* Label and title for 'contact forwarding' views. */
"FORWARD_CONTACT" = "Forward Contact";

/* Label and title for 'message forwarding' views. */
"FORWARD_MESSAGE" = "Forward Message";

/* Label indicating media gallery is empty */
"GALLERY_TILES_EMPTY_GALLERY" = "You don't have any media in this conversation.";

/* Label indicating loading is in progress */
"GALLERY_TILES_LOADING_MORE_RECENT_LABEL" = "Loading Newer Media…";

/* Label indicating loading is in progress */
"GALLERY_TILES_LOADING_OLDER_LABEL" = "Loading Older Media…";

/* A label for generic attachments. */
"GENERIC_ATTACHMENT_LABEL" = "Attachment";

/* Error displayed when there is a failure fetching a GIF from the remote service. */
"GIF_PICKER_ERROR_FETCH_FAILURE" = "Failed to fetch the requested GIF. Please verify you are online.";

/* Generic error displayed when picking a GIF */
"GIF_PICKER_ERROR_GENERIC" = "An unknown error occurred.";

/* Shown when selected GIF couldn't be fetched */
"GIF_PICKER_FAILURE_ALERT_TITLE" = "Unable to Choose GIF";

/* Alert message shown when user tries to search for GIFs without entering any search terms. */
"GIF_PICKER_VIEW_MISSING_QUERY" = "Please enter your search.";

/* Title for the 'GIF picker' dialog. */
"GIF_PICKER_VIEW_TITLE" = "GIF Search";

/* Indicates that an error occurred while searching. */
"GIF_VIEW_SEARCH_ERROR" = "Error. Tap to Retry.";

/* Indicates that the user's search had no results. */
"GIF_VIEW_SEARCH_NO_RESULTS" = "No Results.";

/* Placeholder text for the search field in GIF view */
"GIF_VIEW_SEARCH_PLACEHOLDER_TEXT" = "Enter your search";

/* Body message of notification shown during GRDB migration indicating that user may need to open app to view their content. */
"GRDB_MIGRATION_NOTIFICATION_BODY" = "This version of Signal includes database optimizations and performance improvements. You may need to open the app to complete the process.";

/* Title of notification shown during GRDB migration indicating that user may need to open app to view their content. */
"GRDB_MIGRATION_NOTIFICATION_TITLE" = "Optimizing Database";

/* Message indicating that the access to the group's attributes was changed by the local user. Embeds {{new access level}}. */
"GROUP_ACCESS_ATTRIBUTES_UPDATED_BY_LOCAL_USER_FORMAT" = "You changed who can edit group info to “%@“.";

/* Message indicating that the access to the group's attributes was changed by a remote user. Embeds {{ %1$@ user who changed the access, %2$@ new access level}}. */
"GROUP_ACCESS_ATTRIBUTES_UPDATED_BY_REMOTE_USER_FORMAT" = "%@ changed who can edit group info to “%@“.";

/* Message indicating that the access to the group's attributes was changed. Embeds {{new access level}}. */
"GROUP_ACCESS_ATTRIBUTES_UPDATED_FORMAT" = "Group info can be changed by “%@“.";

/* Description of the 'admins only' access level. */
"GROUP_ACCESS_LEVEL_ADMINISTRATORS" = "Admins Only";

/* Description of the 'all users' access level. */
"GROUP_ACCESS_LEVEL_ANY" = "Any User";

/* Description of the 'all members' access level. */
"GROUP_ACCESS_LEVEL_MEMBER" = "All Members";

/* Description of the 'unknown' access level. */
"GROUP_ACCESS_LEVEL_UNKNOWN" = "Unknown";

/* Message indicating that the access to the group's members was changed by the local user. Embeds {{new access level}}. */
"GROUP_ACCESS_MEMBERS_UPDATED_BY_LOCAL_USER_FORMAT" = "You changed who can edit group membership to “%@“.";

/* Message indicating that the access to the group's members was changed by a remote user. Embeds {{ %1$@ user who changed the access, %2$@ new access level}}. */
"GROUP_ACCESS_MEMBERS_UPDATED_BY_REMOTE_USER_FORMAT" = "%@ changed who can edit group membership to “%@“.";

/* Message indicating that the access to the group's members was changed. Embeds {{new access level}}. */
"GROUP_ACCESS_MEMBERS_UPDATED_FORMAT" = "Group membership can be changed by “%@“.";

/* Error indicating that a member cannot be added to a group. */
"GROUP_CANNOT_ADD_INVALID_MEMBER" = "This user cannot be added to the group.";

/* Message indicating that group was created by the local user. */
"GROUP_CREATED_BY_LOCAL_USER" = "You created the group.";

/* Message indicating that group was created by another user. Embeds {{remote user name}}. */
"GROUP_CREATED_BY_REMOTE_USER_FORMAT" = "%@ added you to the group.";

/* Message indicating that group was created by an unknown user. */
"GROUP_CREATED_BY_UNKNOWN_USER" = "Group was created.";

/* Message shown in conversation view that indicates there were issues with group creation. */
"GROUP_CREATION_FAILED" = "Not all members could be added to the group. Tap to retry.";

/* Message indicating that the local user was added to the group by another user. Embeds {{remote user name}}. */
"GROUP_LOCAL_USER_ADDED_TO_GROUP_BY_REMOTE_USER_FORMAT" = "%@ added you.";

/* Message indicating that the local user was granted administrator role. */
"GROUP_LOCAL_USER_GRANTED_ADMINISTRATOR" = "You are now an admin.";

/* Message indicating that the local user was granted administrator role by another user. Embeds {{remote user name}}. */
"GROUP_LOCAL_USER_GRANTED_ADMINISTRATOR_BY_REMOTE_USER_FORMAT" = "%@ made you an admin.";

/* Message indicating that the local user accepted an invite to the group. */
"GROUP_LOCAL_USER_INVITE_ACCEPTED" = "You accepted an invitation to the group.";

/* Message indicating that the local user accepted an invite to the group. Embeds {{user who invited the local user}}. */
"GROUP_LOCAL_USER_INVITE_ACCEPTED_FORMAT" = "You accepted an invitation to the group from $@.";

/* Message indicating that the local user declined an invite to the group. */
"GROUP_LOCAL_USER_INVITE_DECLINED_BY_LOCAL_USER" = "You declined an invitation to the group.";

/* Message indicating that the local user declined an invite to the group. Embeds {{user who invited the local user}}. */
"GROUP_LOCAL_USER_INVITE_DECLINED_FORMAT" = "You declined an invitation to the group from $@.";

/* Message indicating that the local user's invite was revoked by another user. Embeds {{remote user name}}. */
"GROUP_LOCAL_USER_INVITE_REVOKED_BY_REMOTE_USER_FORMAT" = "%@ revoked your invitation to the group.";

/* Message indicating that the local user's invite was revoked by an unknown user. */
"GROUP_LOCAL_USER_INVITE_REVOKED_BY_UNKNOWN_USER" = "Your invitation to the group was revoked.";

/* Message indicating that the local user was invited to the group by another user. Embeds {{remote user name}}. */
"GROUP_LOCAL_USER_INVITED_BY_REMOTE_USER_FORMAT" = "%@ invited you.";

/* Message indicating that the local user was invited to the group. */
"GROUP_LOCAL_USER_INVITED_TO_THE_GROUP" = "You were invited to the group.";

/* Message indicating that the local user has joined the group. */
"GROUP_LOCAL_USER_JOINED_THE_GROUP" = "You joined the group.";

/* Message indicating that the local user was removed from the group by another user. Embeds {{remote user name}}. */
"GROUP_LOCAL_USER_REMOVED_BY_REMOTE_USER_FORMAT" = "%@ removed you.";

/* Message indicating that the local user was removed from the group by an unknown user. */
"GROUP_LOCAL_USER_REMOVED_BY_UNKNOWN_USER" = "You were removed from the group.";

/* Message indicating that the local user had their administrator role revoked. */
"GROUP_LOCAL_USER_REVOKED_ADMINISTRATOR" = "Your admin privileges were revoked.";

/* Message indicating that the local user had their administrator role revoked by another user. Embeds {{remote user name}}. */
"GROUP_LOCAL_USER_REVOKED_ADMINISTRATOR_BY_REMOTE_USER_FORMAT" = "%@ revoked your admin privileges.";

/* Conversation settings table section title */
"GROUP_MANAGEMENT_SECTION" = "Group Management";

/* Button label for the 'call group member' button */
"GROUP_MEMBERS_CALL" = "Call";

/* Label for the button that clears all verification errors in the 'group members' view. */
"GROUP_MEMBERS_RESET_NO_LONGER_VERIFIED" = "Clear Verification for All";

/* Label for the 'reset all no-longer-verified group members' confirmation alert. */
"GROUP_MEMBERS_RESET_NO_LONGER_VERIFIED_ALERT_MESSAGE" = "This will clear the verification of all group members whose safety numbers have changed since they were last verified.";

/* Title for the 'members' section of the 'group members' view. */
"GROUP_MEMBERS_SECTION_TITLE_MEMBERS" = "Members";

/* Title for the 'no longer verified' section of the 'group members' view. */
"GROUP_MEMBERS_SECTION_TITLE_NO_LONGER_VERIFIED" = "No Longer Marked as Verified";

/* Button label for the 'send message to group member' button */
"GROUP_MEMBERS_SEND_MESSAGE" = "Message";

/* Message indicating that a remote user has accepted their invite. Embeds {{remote user name}}. */
"GROUP_REMOTE_USER_ACCEPTED_INVITE_FORMAT" = "%@ accepted an invitation to the group.";

/* Message indicating that a remote user has accepted an invite from the local user. Embeds {{remote user name}}. */
"GROUP_REMOTE_USER_ACCEPTED_INVITE_FROM_LOCAL_USER_FORMAT" = "%@ accepted your invitation to the group.";

/* Message indicating that a remote user has accepted their invite. Embeds {{ %1$@ user who accepted their invite, %2$@ user who invited the user}}. */
"GROUP_REMOTE_USER_ACCEPTED_INVITE_FROM_REMOTE_USER_FORMAT" = "%1$@ accepted an invitation to the group from %2$@.";

/* Message indicating that a remote user was added to the group by the local user. Embeds {{remote user name}}. */
"GROUP_REMOTE_USER_ADDED_TO_GROUP_BY_LOCAL_USER_FORMAT" = "You added %@.";

/* Message indicating that a remote user was added to the group by another user. Embeds {{ %1$@ user who added the user, %2$@ user who was added}}. */
"GROUP_REMOTE_USER_ADDED_TO_GROUP_BY_REMOTE_USER_FORMAT" = "%1$@ added %2$@.";

/* Message indicating that a remote user was added to the group. Embeds {{remote user name}}. */
"GROUP_REMOTE_USER_ADDED_TO_GROUP_FORMAT" = "%@ was added to the group.";

/* Message indicating that a remote user has declined their invite. */
"GROUP_REMOTE_USER_DECLINED_INVITE" = "1 person declined the invitation to the group.";

/* Message indicating that a remote user has declined their invite. Embeds {{ user who invited them }}. */
"GROUP_REMOTE_USER_DECLINED_INVITE_FORMAT" = "1 person invited by %@ declined the invitation to the group.";

/* Message indicating that a remote user has declined an invite to the group from the local user. Embeds {{remote user name}}. */
"GROUP_REMOTE_USER_DECLINED_INVITE_FROM_LOCAL_USER_FORMAT" = "%@ declined your invitation to the group.";

/* Message indicating that a remote user was granted administrator role. Embeds {{remote user name}}. */
"GROUP_REMOTE_USER_GRANTED_ADMINISTRATOR" = "%@ is now an admin";

/* Message indicating that a remote user was granted administrator role by local user. Embeds {{remote user name}}. */
"GROUP_REMOTE_USER_GRANTED_ADMINISTRATOR_BY_LOCAL_USER" = "You made %@ an admin.";

/* Message indicating that a remote user was granted administrator role by another user. Embeds {{ %1$@ user who granted, %2$@ user who was granted administrator role}}. */
"GROUP_REMOTE_USER_GRANTED_ADMINISTRATOR_BY_REMOTE_USER_FORMAT" = "%1$@ made %2$@ an admin.";

/* Message indicating that a single remote user's invite was revoked. */
"GROUP_REMOTE_USER_INVITE_REVOKED_1" = "Invitation to the group was revoked for 1 person.";

/* Message indicating that a remote user's invite was revoked by the local user. Embeds {{remote user name}}. */
"GROUP_REMOTE_USER_INVITE_REVOKED_BY_LOCAL_USER_FORMAT" = "Invitation to the group was revoked for %@.";

/* Message indicating that a single remote user's invite was revoked by a remote user. Embeds {{ user who revoked the invite }}. */
"GROUP_REMOTE_USER_INVITE_REVOKED_BY_REMOTE_USER_1_FORMAT" = "%@ revoked an invitation to the group for 1 person.";

/* Message indicating that a group of remote users' invites were revoked by a remote user. Embeds {{ %1$@ user who revoked the invite, %2$@ number of users }}. */
"GROUP_REMOTE_USER_INVITE_REVOKED_BY_REMOTE_USER_N_FORMAT" = "%1$@ revoked an invitation to the group for %2$@ people.";

/* Message indicating that a group of remote users' invites were revoked. Embeds {{ number of users }}. */
"GROUP_REMOTE_USER_INVITE_REVOKED_N_FORMAT" = "Invitations to the group were revoked for %@ people.";

/* Message indicating that a single remote user was invited to the group. */
"GROUP_REMOTE_USER_INVITED_1" = "1 person was invited to the group.";

/* Message indicating that a remote user was invited to the group by the local user. Embeds {{remote user name}}. */
"GROUP_REMOTE_USER_INVITED_BY_LOCAL_USER_FORMAT" = "You invited %@ to the group.";

/* Message indicating that a single remote user was invited to the group by the local user. Embeds {{ user who invited the user }}. */
"GROUP_REMOTE_USER_INVITED_BY_REMOTE_USER_1_FORMAT" = "%@ invited 1 person to the group.";

/* Message indicating that a group of remote users were invited to the group by the local user. Embeds {{ %1$@ user who invited the user, %2$@ number of invited users }}. */
"GROUP_REMOTE_USER_INVITED_BY_REMOTE_USER_N_FORMAT" = "%1$@ invited %2$@ people to the group.";

/* Message indicating that a group of remote users were invited to the group. Embeds {{number of invited users}}. */
"GROUP_REMOTE_USER_INVITED_N_FORMAT" = "%@ people were invited to the group.";

/* Message indicating that a remote user was added to the group. Embeds {{remote user name}}. */
"GROUP_REMOTE_USER_JOINED_GROUP_FORMAT" = "%@ joined the group.";

/* Message indicating that a remote user has left the group. Embeds {{remote user name}}. */
"GROUP_REMOTE_USER_LEFT_GROUP_FORMAT" = "%@ left the group.";

/* Message indicating that a remote user was removed from the group by the local user. Embeds {{remote user name}}. */
"GROUP_REMOTE_USER_REMOVED_BY_LOCAL_USER_FORMAT" = "You removed %@.";

/* Message indicating that the remote user was removed from the group. Embeds {{ %1$@ user who removed the user, %2$@ user who was removed}}. */
"GROUP_REMOTE_USER_REMOVED_FROM_GROUP_BY_REMOTE_USER_FORMAT" = "%1$@ removed %2$@.";

/* Message indicating that a remote user had their administrator role revoked. Embeds {{remote user name}}. */
"GROUP_REMOTE_USER_REVOKED_ADMINISTRATOR" = "%@ had their admin privileges revoked.";

/* Message indicating that a remote user had their administrator role revoked by local user. Embeds {{remote user name}}. */
"GROUP_REMOTE_USER_REVOKED_ADMINISTRATOR_BY_LOCAL_USER" = "You revoked admin privileges from %@.";

/* Message indicating that a remote user had their administrator role revoked by another user. Embeds {{ %1$@ user who revoked, %2$@ user who was granted administrator role}}. */
"GROUP_REMOTE_USER_REVOKED_ADMINISTRATOR_BY_REMOTE_USER_FORMAT" = "%1$@ revoked admin privileges from %2$@.";

/* Info message indicating that the group was updated by an unknown user. */
"GROUP_UPDATED" = "Group updated.";

/* Message indicating that the group's avatar was removed. */
"GROUP_UPDATED_AVATAR_REMOVED" = "The group avatar was removed.";

/* Message indicating that the group's avatar was removed. */
"GROUP_UPDATED_AVATAR_REMOVED_BY_LOCAL_USER" = "You removed the avatar.";

/* Message indicating that the group's avatar was removed by a remote user. Embeds {{user who removed the avatar}}. */
"GROUP_UPDATED_AVATAR_REMOVED_BY_REMOTE_USER_FORMAT" = "%@ removed the avatar.";

/* Message indicating that the group's avatar was changed. */
"GROUP_UPDATED_AVATAR_UPDATED" = "Updated the group avatar.";

/* Message indicating that the group's avatar was changed. */
"GROUP_UPDATED_AVATAR_UPDATED_BY_LOCAL_USER" = "You updated the avatar.";

/* Message indicating that the group's avatar was changed by a remote user. Embeds {{user who changed the avatar}}. */
"GROUP_UPDATED_AVATAR_UPDATED_BY_REMOTE_USER_FORMAT" = "%@ updated the avatar.";

/* Info message indicating that the group was updated by the local user. */
"GROUP_UPDATED_BY_LOCAL_USER" = "You updated the group.";

/* Info message indicating that the group was updated by another user. Embeds {{remote user name}}. */
"GROUP_UPDATED_BY_REMOTE_USER_FORMAT" = "%@ updated the group.";

/* Message indicating that the group's name was removed. */
"GROUP_UPDATED_NAME_REMOVED" = "The group name was removed.";

/* Message indicating that the group's name was removed by the local user. */
"GROUP_UPDATED_NAME_REMOVED_BY_LOCAL_USER" = "You removed the group name.";

/* Message indicating that the group's name was removed by a remote user. Embeds {{user who removed the name}}. */
"GROUP_UPDATED_NAME_REMOVED_BY_REMOTE_USER_FORMAT" = "%@ removed the group name.";

/* Message indicating that the group's name was changed by the local user. Embeds {{new group name}}. */
"GROUP_UPDATED_NAME_UPDATED_BY_LOCAL_USER_FORMAT" = "You changed the group name to “%@“.";

/* Message indicating that the group's name was changed by a remote user. Embeds {{ %1$@ user who changed the name, %2$@ new group name}}. */
"GROUP_UPDATED_NAME_UPDATED_BY_REMOTE_USER_FORMAT" = "%1$@ changed the group name to “%2$@“.";

/* Message indicating that the group's name was changed. Embeds {{new group name}}. */
"GROUP_UPDATED_NAME_UPDATED_FORMAT" = "Group name is now “%@”.";

/* Message indicating that the local user left the group. */
"GROUP_YOU_LEFT" = "You have left the group.";

/* Error indicating that an error occurred while accepting an invite. */
"GROUPS_INVITE_ACCEPT_INVITE_FAILED" = "Could not accept invite.";

/* Label for 'block group' button in group invite view. */
"GROUPS_INVITE_BLOCK_GROUP" = "Block Group";

/* Label for 'block group and inviter' button in group invite view. Embeds {{name of user who invited you}}. */
"GROUPS_INVITE_BLOCK_GROUP_AND_INVITER_FORMAT" = "Block Group and %@";

/* Label for 'block inviter' button in group invite view. Embeds {{name of user who invited you}}. */
"GROUPS_INVITE_BLOCK_INVITER_FORMAT" = "Block %@";

/* Error indicating that a group could not be left. */
"GROUPS_LEAVE_GROUP_FAILED" = "An error occurred while leaving the group.";

/* Label for 'archived conversations' button. */
"HOME_VIEW_ARCHIVED_CONVERSATIONS" = "Archived Conversations";

/* Table cell subtitle label for a conversation the user has blocked. */
"HOME_VIEW_BLOCKED_CONVERSATION" = "Blocked";

/* Placeholder text for search bar which filters conversations. */
"HOME_VIEW_CONVERSATION_SEARCHBAR_PLACEHOLDER" = "Search";

/* Format string for a label offering to start a new conversation with your contacts, if you have 1 Signal contact.  Embeds {{The name of 1 of your Signal contacts}}. */
"HOME_VIEW_FIRST_CONVERSATION_OFFER_1_CONTACT_FORMAT" = "Some of your contacts are already on Signal, including %@.";

/* Format string for a label offering to start a new conversation with your contacts, if you have 2 Signal contacts.  Embeds {{The names of 2 of your Signal contacts}}. */
"HOME_VIEW_FIRST_CONVERSATION_OFFER_2_CONTACTS_FORMAT" = "Some of your contacts are already on Signal, including %@ and %@";

/* Format string for a label offering to start a new conversation with your contacts, if you have at least 3 Signal contacts.  Embeds {{The names of 3 of your Signal contacts}}. */
"HOME_VIEW_FIRST_CONVERSATION_OFFER_3_CONTACTS_FORMAT" = "Some of your contacts are already on Signal, including %@, %@ and %@";

/* A label offering to start a new conversation with your contacts, if you have no Signal contacts. */
"HOME_VIEW_FIRST_CONVERSATION_OFFER_NO_CONTACTS" = "Start your first conversation here.";

/* Table cell subtitle label for a group the user has been added to. {Embeds inviter name} */
"HOME_VIEW_MESSAGE_REQUEST_ADDED_TO_GROUP_FORMAT" = "%@ added you to the group";

/* Table cell subtitle label for a conversation the user has not accepted. */
"HOME_VIEW_MESSAGE_REQUEST_CONVERSATION" = "Message Request";

/* Format string when search returns no results. Embeds {{search term}} */
"HOME_VIEW_SEARCH_NO_RESULTS_FORMAT" = "No results found for '%@'";

/* Title for the conversation list's 'archive' mode. */
"HOME_VIEW_TITLE_ARCHIVE" = "Archive";

/* Title for the conversation list's default mode. */
"HOME_VIEW_TITLE_INBOX" = "Signal";

/* Momentarily shown to the user when attempting to select more images than is allowed. Embeds {{max number of items}} that can be shared. */
"IMAGE_PICKER_CAN_SELECT_NO_MORE_TOAST_FORMAT" = "You can't share more than %@ items.";

/* alert title */
"IMAGE_PICKER_FAILED_TO_PROCESS_ATTACHMENTS" = "Failed to select attachment.";

/* Call setup status label */
"IN_CALL_CONNECTING" = "Connecting…";

/* Call setup status label */
"IN_CALL_RECONNECTING" = "Reconnecting…";

/* Call setup status label */
"IN_CALL_RINGING" = "Ringing…";

/* Call setup status label */
"IN_CALL_SECURING" = "Answered. Securing…";

/* Call setup status label */
"IN_CALL_TERMINATED" = "Call Ended.";

/* Label reminding the user that they are in archive mode. */
"INBOX_VIEW_ARCHIVE_MODE_REMINDER" = "These conversations are archived and will only appear in the Inbox if new messages are received.";

/* Message shown in the conversation list when the inbox is empty. */
"INBOX_VIEW_EMPTY_INBOX" = "Give your inbox something to write home about. Get started by messaging a friend.";

/* Multi-line label explaining how to show names instead of phone numbers in your inbox */
"INBOX_VIEW_MISSING_CONTACTS_PERMISSION" = "You can enable contacts access in the iOS Settings app to see contact names in your Signal conversation list.";

/* info message text in conversation view */
"INCOMING_CALL" = "Incoming call";

/* info message recorded in conversation history when local user declined a call */
"INCOMING_DECLINED_CALL" = "You declined a call";

/* info message text in conversation view */
"INCOMING_INCOMPLETE_CALL" = "Incoming call";

/* info message text shown in conversation view */
"INFO_MESSAGE_MISSED_CALL_DUE_TO_CHANGED_IDENITY" = "Missed call because their safety number has changed.";

/* Shown in inbox and conversation after syncing as a placeholder indicating why your message history is missing. */
"INFO_MESSAGE_SYNCED_THREAD" = "You can send or receive synchronized messages from your phone or iPad.  For your security, conversation history isn't transferred to new linked devices.";

/* Shown in inbox and conversation when a user joins Signal, embeds the new user's {{contact name}} */
"INFO_MESSAGE_USER_JOINED_SIGNAL_BODY_FORMAT" = "%@ is on Signal!";

/* accessibility label for the button which shows the sticker picker */
"INPUT_TOOLBAR_STICKER_BUTTON_ACCESSIBILITY_LABEL" = "Stickers";

/* accessibility label for the button which records voice memos */
"INPUT_TOOLBAR_VOICE_MEMO_BUTTON_ACCESSIBILITY_LABEL" = "Voice Message";

/* Message for the alert indicating that an audio file is invalid. */
"INVALID_AUDIO_FILE_ALERT_ERROR_MESSAGE" = "Invalid audio file.";

/* Alert body when contacts disabled while trying to invite contacts to signal */
"INVITE_FLOW_REQUIRES_CONTACT_ACCESS_BODY" = "You can enable contacts access in the iOS Settings app to invite your friends to join Signal.";

/* Alert title when contacts disabled while trying to invite contacts to signal */
"INVITE_FLOW_REQUIRES_CONTACT_ACCESS_TITLE" = "Allow Contact Access";

/* Label for the cell that presents the 'invite contacts' workflow. */
"INVITE_FRIENDS_CONTACT_TABLE_BUTTON" = "Invite Friends to Signal";

/* Search */
"INVITE_FRIENDS_PICKER_SEARCHBAR_PLACEHOLDER" = "Search";

/* Navbar title */
"INVITE_FRIENDS_PICKER_TITLE" = "Invite Friends";

/* Alert warning that sending an invite to multiple users will create a group message whose recipients will be able to see each other. */
"INVITE_WARNING_MULTIPLE_INVITES_BY_TEXT" = "Inviting multiple users at the same time will start a group message and the recipients will be able to see each other.";

/* Slider label embeds {{TIME_AMOUNT}}, e.g. '2 hours'. See *_TIME_AMOUNT strings for examples. */
"KEEP_MESSAGES_DURATION" = "Messages disappear after %@.";

/* Slider label when disappearing messages is off */
"KEEP_MESSAGES_FOREVER" = "Messages do not disappear.";

/* A keyboard command to open the current conversation's all media view. */
"KEY_COMMAND_ALL_MEDIA" = "Go to All Media";

/* A keyboard command to archive the current coversation. */
"KEY_COMMAND_ARCHIVE" = "Archive Conversation";

/* A keyboard command to open the current conversation's attachment picker. */
"KEY_COMMAND_ATTACHMENTS" = "Show Attachments";

/* A keyboard command to open the current conversation's settings. */
"KEY_COMMAND_CONVERSATION_INFO" = "Go to Conversation Info";

/* A keyboard command to focus the current conversation's input field. */
"KEY_COMMAND_FOCUS_COMPOSER" = "Focus Input Bar";

/* A keyboard command to open the current conversations GIF picker. */
"KEY_COMMAND_GIF_SEARCH" = "Go to GIF Search";

/* A keyboard command to present the new group dialog. */
"KEY_COMMAND_NEW_GROUP" = "New Group";

/* A keyboard command to present the new message dialog. */
"KEY_COMMAND_NEW_MESSAGE" = "New Message";

/* A keyboard command to jump to the next conversation in the list. */
"KEY_COMMAND_NEXT_CONVERSATION" = "Go to Next Conversation";

/* A keyboard command to jump to the previous conversation in the list. */
"KEY_COMMAND_PREVIOUS_CONVERSATION" = "Go to Previous Conversation";

/* A keyboard command to begin a search on the conversation list. */
"KEY_COMMAND_SEARCH" = "Search";

/* A keyboard command to present the application settings dialog. */
"KEY_COMMAND_SETTINGS" = "Settings";

/* A keyboard command to open the current conversation's sticker picker. */
"KEY_COMMAND_STICKERS" = "Show Stickers";

/* A keyboard command to unarchive the current coversation. */
"KEY_COMMAND_UNARCHIVE" = "Unarchive Conversation";

/* Confirmation button within contextual alert */
"LEAVE_BUTTON_TITLE" = "Leave";

/* table cell label in conversation settings */
"LEAVE_GROUP_ACTION" = "Leave Group";

/* report an invalid linking code */
"LINK_DEVICE_INVALID_CODE_BODY" = "This QR code is not valid. Please make sure you are scanning the QR code that is displayed on the device you want to link.";

/* report an invalid linking code */
"LINK_DEVICE_INVALID_CODE_TITLE" = "Linking Device Failed";

/* confirm the users intent to link a new device */
"LINK_DEVICE_PERMISSION_ALERT_BODY" = "This device will be able to see your groups and contacts, access your conversations, and send messages in your name.";

/* confirm the users intent to link a new device */
"LINK_DEVICE_PERMISSION_ALERT_TITLE" = "Link this device?";

/* attempt another linking */
"LINK_DEVICE_RESTART" = "Retry";

/* QR Scanning screen instructions, placed alongside a camera view for scanning QR Codes */
"LINK_DEVICE_SCANNING_INSTRUCTIONS" = "Scan the QR code that is displayed on the device you want to link.";

/* Subheading for 'Link New Device' navigation */
"LINK_NEW_DEVICE_SUBTITLE" = "Scan QR Code";

/* Navigation title when scanning QR code to add new device. */
"LINK_NEW_DEVICE_TITLE" = "Link New Device";

/* Label for link previews with an unknown host. */
"LINK_PREVIEW_UNKNOWN_DOMAIN" = "Link Preview";

/* Menu item and navbar title for the device manager */
"LINKED_DEVICES_TITLE" = "Linked Devices";

/* Alert Title */
"LINKING_DEVICE_FAILED_TITLE" = "Linking Device Failed";

/* table cell label in conversation settings */
"LIST_GROUP_MEMBERS_ACTION" = "Group Members";

/* A string indicating that the user can search for a location */
"LOCATION_PICKER_SEARCH_PLACEHOLDER" = "Search by name or address";

/* The title for the location picker view */
"LOCATION_PICKER_TITLE" = "Select Location";

/* No comment provided by engineer. */
"LOGGING_SECTION" = "Logging";

/* Title for the 'long text message' view. */
"LONG_TEXT_VIEW_TITLE" = "Message";

/* nav bar button item */
"MEDIA_DETAIL_VIEW_ALL_MEDIA_BUTTON" = "All Media";

/* media picker option to take photo or video */
"MEDIA_FROM_CAMERA_BUTTON" = "Camera";

/* media picker option to choose from library */
"MEDIA_FROM_LIBRARY_BUTTON" = "Photo Library";

/* Confirmation button text to delete selected media from the gallery, embeds {{number of messages}} */
"MEDIA_GALLERY_DELETE_MULTIPLE_MESSAGES_FORMAT" = "Delete %d Messages";

/* Confirmation button text to delete selected media message from the gallery */
"MEDIA_GALLERY_DELETE_SINGLE_MESSAGE" = "Delete Message";

/* Format for the 'more items' indicator for media galleries. Embeds {{the number of additional items}}. */
"MEDIA_GALLERY_MORE_ITEMS_FORMAT" = "+%@";

/* Short sender label for media sent by you */
"MEDIA_GALLERY_SENDER_NAME_YOU" = "You";

/* Section header in media gallery collection view */
"MEDIA_GALLERY_THIS_MONTH_HEADER" = "This Month";

/* button title to snooze a megaphone */
"MEGAPHONE_REMIND_LATER" = "Remind Me Later";

/* toast indicating that we will remind the user later */
"MEGAPHONE_WILL_REMIND_LATER" = "We’ll remind you later.";

/* Action sheet button title */
"MESSAGE_ACTION_COPY_TEXT" = "Copy Message Text";

/* Action sheet button title */
"MESSAGE_ACTION_DELETE_MESSAGE" = "Delete This Message";

/* Action sheet button title */
"MESSAGE_ACTION_DETAILS" = "More Info";

/* Action sheet button title */
"MESSAGE_ACTION_FORWARD_MESSAGE" = "Forward This Message";

/* Action sheet button title */
"MESSAGE_ACTION_REPLY" = "Reply to This Message";

/* Action sheet button title */
"MESSAGE_ACTION_SHARE_MEDIA" = "Share Media";

/* Title for the 'message approval' dialog. */
"MESSAGE_APPROVAL_DIALOG_TITLE" = "Message";

/* Title for the compose view. */
"MESSAGE_COMPOSEVIEW_TITLE" = "New Message";

/* Label for file size of attachments in the 'message metadata' view. */
"MESSAGE_METADATA_VIEW_ATTACHMENT_FILE_SIZE" = "File Size";

/* Label for the MIME type of attachments in the 'message metadata' view. */
"MESSAGE_METADATA_VIEW_ATTACHMENT_MIME_TYPE" = "MIME type";

/* Status label for messages which are delivered. */
"MESSAGE_METADATA_VIEW_MESSAGE_STATUS_DELIVERED" = "Delivered";

/* Status label for messages which are failed. */
"MESSAGE_METADATA_VIEW_MESSAGE_STATUS_FAILED" = "Failed";

/* Status label for messages which are read. */
"MESSAGE_METADATA_VIEW_MESSAGE_STATUS_READ" = "Read";

/* Status label for messages which are sending. */
"MESSAGE_METADATA_VIEW_MESSAGE_STATUS_SENDING" = "Sending";

/* Status label for messages which are sent. */
"MESSAGE_METADATA_VIEW_MESSAGE_STATUS_SENT" = "Sent";

/* Status label for messages which were skipped. */
"MESSAGE_METADATA_VIEW_MESSAGE_STATUS_SKIPPED" = "Skipped";

/* Status label for messages which are uploading. */
"MESSAGE_METADATA_VIEW_MESSAGE_STATUS_UPLOADING" = "Uploading";

/* Label for messages without a body or attachment in the 'message metadata' view. */
"MESSAGE_METADATA_VIEW_NO_ATTACHMENT_OR_BODY" = "Message has no content or attachment.";

/* Label for the 'received date & time' field of the 'message metadata' view. */
"MESSAGE_METADATA_VIEW_RECEIVED_DATE_TIME" = "Received";

/* Label for the 'sender' field of the 'message metadata' view. */
"MESSAGE_METADATA_VIEW_SENDER" = "Sender";

/* Label for the 'sent date & time' field of the 'message metadata' view. */
"MESSAGE_METADATA_VIEW_SENT_DATE_TIME" = "Sent";

/* Label for the original filename of any attachment in the 'message metadata' view. */
"MESSAGE_METADATA_VIEW_SOURCE_FILENAME" = "Filename";

/* Title for the 'message metadata' view. */
"MESSAGE_METADATA_VIEW_TITLE" = "Message";

/* Action sheet action to confirm blocking a thread via a message request. */
"MESSAGE_REQUEST_BLOCK_ACTION" = "Block";

/* Action sheet action to confirm blocking and deleting a thread via a message request. */
"MESSAGE_REQUEST_BLOCK_AND_DELETE_ACTION" = "Block and Delete";

/* Action sheet message to confirm blocking a conversation via a message request. */
"MESSAGE_REQUEST_BLOCK_CONVERSATION_MESSAGE" = "Blocked people won’t be able to call you or send you messages.";

/* Action sheet title to confirm blocking a contact via a message request. Embeds {{contact name or phone number}} */
"MESSAGE_REQUEST_BLOCK_CONVERSATION_TITLE_FORMAT" = "Block %@?";

/* Action sheet message to confirm blocking a group via a message request. */
"MESSAGE_REQUEST_BLOCK_GROUP_MESSAGE" = "You will leave this group and no longer receive messages or updates.";

/* Action sheet title to confirm blocking a group via a message request. Embeds {{group name}} */
"MESSAGE_REQUEST_BLOCK_GROUP_TITLE_FORMAT" = "Block and Leave %@?";

/* Action sheet action to confirm deleting a conversation via a message request. */
"MESSAGE_REQUEST_DELETE_CONVERSATION_ACTION" = "Delete";

/* Action sheet message to confirm deleting a conversation via a message request. */
"MESSAGE_REQUEST_DELETE_CONVERSATION_MESSAGE" = "This conversation will be deleted from all of your devices.";

/* Action sheet title to confirm deleting a conversation via a message request. */
"MESSAGE_REQUEST_DELETE_CONVERSATION_TITLE" = "Delete Conversation?";

/* Action sheet action to confirm deleting a group via a message request. */
"MESSAGE_REQUEST_LEAVE_AND_DELETE_GROUP_ACTION" = "Delete and Leave";

/* Action sheet message to confirm deleting a group via a message request. */
"MESSAGE_REQUEST_LEAVE_AND_DELETE_GROUP_MESSAGE" = "You will leave this group, and it will be deleted from all your devices.";

/* Action sheet title to confirm deleting a group via a message request. */
"MESSAGE_REQUEST_LEAVE_AND_DELETE_GROUP_TITLE" = "Delete and Leave Group?";

/* A button used to accept a user on an incoming message request. */
"MESSAGE_REQUEST_VIEW_ACCEPT_BUTTON" = "Accept";

/* A button used to block a user on an incoming message request. */
"MESSAGE_REQUEST_VIEW_BLOCK_BUTTON" = "Block";

/* A prompt notifying that the user must unblock this conversation to continue. Embeds {{contact name}}. */
"MESSAGE_REQUEST_VIEW_BLOCKED_CONTACT_PROMPT_FORMAT" = "Do you want to let %@ message you? You won't receive any messages until you unblock them.";

/* A prompt notifying that the user must unblock this group to continue. Embeds {{group name}}. */
"MESSAGE_REQUEST_VIEW_BLOCKED_GROUP_PROMPT_FORMAT" = "Do you want to let the group %@ message you? You won't receive any messages until you unblock them.";

/* incoming message request button text which deletes a conversation */
"MESSAGE_REQUEST_VIEW_DELETE_BUTTON" = "Delete";

/* A prompt notifying that the user must share their profile with this conversation. Embeds {{contact name}}. */
"MESSAGE_REQUEST_VIEW_EXISTING_CONTACT_PROMPT_FORMAT" = "You must share your profile to continue your conversation with %@.";

/* A prompt notifying that the user must share their profile with this group. Embeds {{group name}}. */
"MESSAGE_REQUEST_VIEW_EXISTING_GROUP_PROMPT_FORMAT" = "You must share your profile to continue your conversation in %@.";

/* A prompt for the user to accept or decline an invite to a group. Embeds {{name of user who invited you}}. */
"MESSAGE_REQUEST_VIEW_GROUP_INVITE_PROMPT_FORMAT" = "You were invited to this group by %@. Do you want to let members of this group message you?";

/* A button used to learn more about why you must share your profile. */
"MESSAGE_REQUEST_VIEW_LEARN_MORE_BUTTON" = "Learn More";

/* A prompt asking if the user wants to accept a conversation invite. Embeds {{contact name}}. */
"MESSAGE_REQUEST_VIEW_NEW_CONTACT_PROMPT_FORMAT" = "Do you want to let %@ message you? They won’t know you’ve seen their messages until you accept.";

/* A prompt asking if the user wants to accept a group invite. Embeds {{group name}}. */
"MESSAGE_REQUEST_VIEW_NEW_GROUP_PROMPT_FORMAT" = "Do you want to join the group %@? They won’t know you’ve seen their messages until you accept.";

/* A button used to share your profile with an existing thread. */
"MESSAGE_REQUEST_VIEW_SHARE_PROFILE_BUTTON" = "Share Profile";

/* A button used to unlock a blocked conversation. */
"MESSAGE_REQUEST_VIEW_UNBLOCK_BUTTON" = "Unblock";

/* Header for message requests splash screen */
"MESSAGE_REQUESTS_NAMES_SPLASH_TITLE" = "Introducing Message Requests";

/* Button to start a create profile name flow from the one time splash screen that appears after upgrading */
"MESSAGE_REQUESTS_SPLASH_ADD_PROFILE_NAME_BUTTON" = "Add Profile Name";

/* Body text for message requests splash screen */
"MESSAGE_REQUESTS_SPLASH_BODY" = "You can now choose to ”Accept” or ”Delete“ a new conversation. Names let people know who’s messaging them.";

/* Toast indicating that a profile name has been created. */
"MESSAGE_REQUESTS_SPLASH_MEGAPHONE_TOAST" = "Your profile name has been saved.";

/* message status for message delivered to their recipient. */
"MESSAGE_STATUS_DELIVERED" = "Delivered";

/* message status while message is downloading. */
"MESSAGE_STATUS_DOWNLOADING" = "Downloading";

/* status message for failed messages */
"MESSAGE_STATUS_FAILED" = "Sending failed.";

/* status message for failed messages */
"MESSAGE_STATUS_FAILED_SHORT" = "Failed";

/* status message for read messages */
"MESSAGE_STATUS_READ" = "Read";

/* message status if message delivery to a recipient is skipped. We skip delivering group messages to users who have left the group or unregistered their Signal account. */
"MESSAGE_STATUS_RECIPIENT_SKIPPED" = "Skipped";

/* Label indicating that a message failed to send. */
"MESSAGE_STATUS_SEND_FAILED" = "Send Failed";

/* message status while message is sending. */
"MESSAGE_STATUS_SENDING" = "Sending…";

/* status message for sent messages */
"MESSAGE_STATUS_SENT" = "Sent";

/* status message while attachment is uploading */
"MESSAGE_STATUS_UPLOADING" = "Uploading…";

/* placeholder text for the editable message field */
"MESSAGE_TEXT_FIELD_PLACEHOLDER" = "New Message";

/* Indicates that one member of this group conversation is no longer verified. Embeds {{user's name or phone number}}. */
"MESSAGES_VIEW_1_MEMBER_NO_LONGER_VERIFIED_FORMAT" = "%@ is no longer marked as verified. Tap for options.";

/* Indicates that this 1:1 conversation has been blocked. */
"MESSAGES_VIEW_CONTACT_BLOCKED" = "You Blocked This User";

/* Indicates that this 1:1 conversation is no longer verified. Embeds {{user's name or phone number}}. */
"MESSAGES_VIEW_CONTACT_NO_LONGER_VERIFIED_FORMAT" = "%@ is no longer marked as verified. Tap for options.";

/* Indicates that a single member of this group has been blocked. */
"MESSAGES_VIEW_GROUP_1_MEMBER_BLOCKED" = "You Blocked 1 Member of This Group";

/* Indicates that this group conversation has been blocked. */
"MESSAGES_VIEW_GROUP_BLOCKED" = "You Blocked This Group";

/* Indicates that some members of this group has been blocked. Embeds {{the number of blocked users in this group}}. */
"MESSAGES_VIEW_GROUP_N_MEMBERS_BLOCKED_FORMAT" = "You Blocked %@ Members of This Group";

/* Indicates that more than one member of this group conversation is no longer verified. */
"MESSAGES_VIEW_N_MEMBERS_NO_LONGER_VERIFIED" = "More than one member of this group is no longer marked as verified. Tap for options.";

/* The subtitle for the messages view title indicates that the title can be tapped to access settings for this conversation. */
"MESSAGES_VIEW_TITLE_SUBTITLE" = "Tap here for settings";

/* Indicator that separates read from unread messages. */
"MESSAGES_VIEW_UNREAD_INDICATOR" = "New Messages";

/* info message text in conversation view */
"MISSED_CALL" = "Missed call";

/* Alert body */
"MISSING_CAMERA_PERMISSION_MESSAGE" = "You can enable camera access in the iOS Settings app to make video calls in Signal.";

/* Alert title */
"MISSING_CAMERA_PERMISSION_TITLE" = "Signal needs to access your camera.";

/* Alert body indicating the user has denied location permissios */
"MISSING_LOCATION_PERMISSION_MESSAGE" = "You can enable this permission in the iOS Settings app.";

/* Alert title indicating the user has denied location permissios */
"MISSING_LOCATION_PERMISSION_TITLE" = "Signal requires access to your location for this feature.";

/* Alert body when user has previously denied media library access */
"MISSING_MEDIA_LIBRARY_PERMISSION_MESSAGE" = "You can enable this permission in the iOS Settings app.";

/* Alert title when user has previously denied media library access */
"MISSING_MEDIA_LIBRARY_PERMISSION_TITLE" = "Signal requires access to your photos for this feature.";

/* alert title: cannot link - reached max linked devices */
"MULTIDEVICE_PAIRING_MAX_DESC" = "You cannot link any more devices.";

/* alert body: cannot link - reached max linked devices */
"MULTIDEVICE_PAIRING_MAX_RECOVERY" = "You have reached the maximum of devices you can currently link with your account. Please remove a device and try again.";

/* An explanation of the consequences of muting a thread. */
"MUTE_BEHAVIOR_EXPLANATION" = "You will not receive notifications for muted conversations.";

/* A button to skip a view. */
"NAVIGATION_ITEM_SKIP_BUTTON" = "Skip";

/* No comment provided by engineer. */
"NETWORK_ERROR_RECOVERY" = "Please check if you are online and try again.";

/* Indicates to the user that censorship circumvention has been activated. */
"NETWORK_STATUS_CENSORSHIP_CIRCUMVENTION_ACTIVE" = "Censorship Circumvention: On";

/* No comment provided by engineer. */
"NETWORK_STATUS_CONNECTED" = "Connected";

/* No comment provided by engineer. */
"NETWORK_STATUS_CONNECTING" = "Connecting";

/* Error indicating that this device is no longer linked. */
"NETWORK_STATUS_DELINKED" = "No Longer Linked";

/* Error indicating that this device is no longer registered. */
"NETWORK_STATUS_DEREGISTERED" = "No Longer Registered";

/* No comment provided by engineer. */
"NETWORK_STATUS_HEADER" = "Network Status";

/* No comment provided by engineer. */
"NETWORK_STATUS_OFFLINE" = "Offline";

/* A label the cell that lets you add a new member to a group. */
"NEW_CONVERSATION_FIND_BY_PHONE_NUMBER" = "Find by Phone Number";

/* Action Sheet title prompting the user for a group avatar */
"NEW_GROUP_ADD_PHOTO_ACTION" = "Set Group Photo";

/* Accessibility label for the new group button */
"NEW_GROUP_BUTTON_LABEL" = "Create a new group";

/* The title for the 'create group' button. */
"NEW_GROUP_CREATE_BUTTON" = "Create";

/* Error indicating that a new group could not be created. */
"NEW_GROUP_CREATION_FAILED" = "New group could not be created.";

/* Error indicating that a new group could not be created due to network connectivity problems. */
"NEW_GROUP_CREATION_FAILED_DUE_TO_NETWORK" = "New group could not be created. Check your internet connection and try again.";

/* Used in place of the group name when a group has not yet been named. */
"NEW_GROUP_DEFAULT_TITLE" = "New Group";

/* An indicator that a user is a member of the new group. */
"NEW_GROUP_MEMBER_LABEL" = "Member";

/* notification title. Embeds {{author name}} and {{group name}} */
"NEW_GROUP_MESSAGE_NOTIFICATION_TITLE" = "%@ to %@";

/* Placeholder text for group name field */
"NEW_GROUP_NAMEGROUP_REQUEST_DEFAULT" = "Name this group chat";

/* a title for the selected section of the 'recipient picker' view. */
"NEW_GROUP_NON_CONTACTS_SECTION_TITLE" = "Other Users";

/* The alert message if user tries to exit the new group view without saving changes. */
"NEW_GROUP_VIEW_UNSAVED_CHANGES_MESSAGE" = "Would you like to discard these changes?";

/* The alert title if user tries to exit the new group view without saving changes. */
"NEW_GROUP_VIEW_UNSAVED_CHANGES_TITLE" = "Unsaved Changes";

/* No comment provided by engineer. */
"new_message" = "New Message";

/* A label for the 'add by phone number' button in the 'new non-contact conversation' view */
"NEW_NONCONTACT_CONVERSATION_VIEW_BUTTON" = "Search";

/* Title for the 'new non-contact conversation' view. */
"NEW_NONCONTACT_CONVERSATION_VIEW_TITLE" = "Find User";

/* Label for a button that lets users search for contacts by phone number */
"NO_CONTACTS_SEARCH_BY_PHONE_NUMBER" = "Find Contacts by Phone Number";

/* Explanation of how to see a conversation. */
"NO_SELECTED_CONVERSATION_DESCRIPTION" = "Select a contact or group to start chatting.";

/* Title welcoming to the app */
"NO_SELECTED_CONVERSATION_TITLE" = "Welcome to Signal";

/* A string prompting the user to send a new mesaage to a user */
"NON_CONTACT_TABLE_CELL_NEW_MESSAGE" = "New message to:";

/* A string asking the user if they'd like to invite a number to signal via SMS. */
"NON_CONTACT_TABLE_CELL_SEND_SMS" = "No user found. Invite via SMS?";

/* Label for 1:1 conversation with yourself. */
"NOTE_TO_SELF" = "Note to Self";

/* Lock screen notification text presented after user powers on their device without unlocking. Embeds {{device model}} (either 'iPad' or 'iPhone') */
"NOTIFICATION_BODY_PHONE_LOCKED_FORMAT" = "You may have received messages while your %@ was restarting.";

/* No comment provided by engineer. */
"NOTIFICATIONS_FOOTER_WARNING" = "Actions include “Mark as Read,” “Reply,” and “Call Back.”";

/* No comment provided by engineer. */
"NOTIFICATIONS_NONE" = "No Name or Content";

/* Table cell switch label. When disabled, Signal will not play notification sounds while the app is in the foreground. */
"NOTIFICATIONS_SECTION_INAPP" = "Play While App is Open";

/* Label for settings UI that allows user to change the notification sound. */
"NOTIFICATIONS_SECTION_SOUNDS" = "Sounds";

/* No comment provided by engineer. */
"NOTIFICATIONS_SENDER_AND_MESSAGE" = "Name, Content, and Actions";

/* No comment provided by engineer. */
"NOTIFICATIONS_SENDER_ONLY" = "Name Only";

/* No comment provided by engineer. */
"NOTIFICATIONS_SHOW" = "Show";

/* No comment provided by engineer. */
"OK" = "OK";

/* Label indicating that the 2fa pin is exhausted in the 'onboarding 2fa' view. */
"ONBOARDING_2FA_ATTEMPTS_EXHAUSTED" = "Incorrect PIN. Attempts exhausted.";

/* Button asking if the user would like to enter an alphanumeric PIN */
"ONBOARDING_2FA_ENTER_ALPHANUMERIC" = "Enter Alphanumeric PIN";

/* Button asking if the user would like to enter an numeric PIN */
"ONBOARDING_2FA_ENTER_NUMERIC" = "Enter Numeric PIN";

/* Label for the 'forgot 2FA PIN' link in the 'onboarding 2FA' view. */
"ONBOARDING_2FA_FORGOT_PIN_LINK" = "Need Help?";

/* Label indicating that the 2fa pin is invalid in the 'onboarding 2fa' view. */
"ONBOARDING_2FA_INVALID_PIN" = "Incorrect PIN";

/* Label indicating that the 2fa pin is invalid with a retry count other than one in the 'onboarding 2fa' view. */
"ONBOARDING_2FA_INVALID_PIN_PLURAL_FORMAT" = "Incorrect PIN. %lu attempts remaining.";

/* Label indicating that the 2fa pin is invalid with a retry count of one in the 'onboarding 2fa' view. */
"ONBOARDING_2FA_INVALID_PIN_SINGLE" = "Incorrect PIN. 1 attempt remaining.";

/* Explanation of the 'onboarding account locked' view. */
"ONBOARDING_ACCOUNT_LOCKED_EXPLANATION" = "To protect your privacy and the security of your account, we’ve locked it for 7 days.\n\nAfter 7 days of inactivity, you’ll be able to reregister this phone number without needing your PIN. All content will be wiped.";

/* Label for the 'learn more' link in the 'onboarding account locked' view. */
"ONBOARDING_ACCOUNT_LOCKED_LEARN_MORE" = "Learn more about locked accounts";

/* Title of the 'onboarding account locked' view. */
"ONBOARDING_ACCOUNT_LOCKED_TITLE" = "Account Locked";

/* Title of the 'onboarding Captcha' view. */
"ONBOARDING_CAPTCHA_TITLE" = "Add a touch of humanity to your messages";

/* button indicating that the user will register their ipad */
"ONBOARDING_MODE_SWITCH_BUTTON_PROVISIONING" = "Register iPad";

/* button indicating that the user will link their phone */
"ONBOARDING_MODE_SWITCH_BUTTON_REGISTERING" = "Link iPhone";

/* explanation to the user they're switching from linking to registering flow */
"ONBOARDING_MODE_SWITCH_EXPLANATION_PROVISIONING" = "Tapping “Register iPad” will let you create a brand new Signal account or move an existing account to this iPad. This will disable Signal on any other device currently registered with the same phone number.";

/* explanation to the user they're switching from registering to linking flow */
"ONBOARDING_MODE_SWITCH_EXPLANATION_REGISTERING" = "Tapping “Link iPhone” will let you connect your phone to an existing account. Linking your phone is generally not recommended and will limit some functionality, such as calling.";

/* header text indicating to the user they're switching from linking to registering flow */
"ONBOARDING_MODE_SWITCH_TITLE_PROVISIONING" = "Register this iPad";

/* header text indicating to the user they're switching from registering to linking flow */
"ONBOARDING_MODE_SWITCH_TITLE_REGISTERING" = "Link this iPhone";

/* warning to the user that registering an ipad is not recommended */
"ONBOARDING_MODE_SWITCH_WARNING_PROVISIONING" = "Registering this iPad will disable Signal on any other device currently registered with the same phone number.";

/* warning to the user that linking a phone is not recommended */
"ONBOARDING_MODE_SWITCH_WARNING_REGISTERING" = "Linking your iPhone is not recommended and will limit core functionality.";

/* Label for the 'give access' button in the 'onboarding permissions' view. */
"ONBOARDING_PERMISSIONS_ENABLE_PERMISSIONS_BUTTON" = "Enable Permissions";

/* Explanation in the 'onboarding permissions' view. */
"ONBOARDING_PERMISSIONS_EXPLANATION" = "Notifications let you see when messages arrive and receive updates about new conversation activity.";

/* Title of the 'onboarding permissions' view. */
"ONBOARDING_PERMISSIONS_TITLE" = "Get the message";

/* Title of the 'onboarding phone number' view. */
"ONBOARDING_PHONE_NUMBER_TITLE" = "Enter your phone number to get started";

/* Label indicating that the phone number is invalid in the 'onboarding phone number' view. */
"ONBOARDING_PHONE_NUMBER_VALIDATION_WARNING" = "Invalid number";

/* Title of the 'onboarding PIN' view. */
"ONBOARDING_PIN_EXPLANATION" = "Enter the PIN you created for your account. This is different from your SMS verification code.";

/* Title of the 'onboarding PIN' view. */
"ONBOARDING_PIN_TITLE" = "Enter your PIN";

/* Link to the 'terms and privacy policy' in the 'onboarding splash' view. */
"ONBOARDING_SPLASH_TERM_AND_PRIVACY_POLICY" = "Terms & Privacy Policy";

/* Title of the 'onboarding splash' view. */
"ONBOARDING_SPLASH_TITLE" = "Take privacy with you.\nBe yourself in every message.";

/* Label for the link that lets users change their phone number in the onboarding views. */
"ONBOARDING_VERIFICATION_BACK_LINK" = "Wrong number?";

/* Format for the label of the 'sent code' label of the 'onboarding verification' view. Embeds {{the time until the code can be resent}}. */
"ONBOARDING_VERIFICATION_CODE_COUNTDOWN_FORMAT" = "I didn't get a code (available in %@)";

/* action sheet item shown after a number of failures to receive a verificaiton SMS during registration */
"ONBOARDING_VERIFICATION_EMAIL_SIGNAL_SUPPORT" = "Contact Signal Support";

/* Label indicating that the verification code is incorrect in the 'onboarding verification' view. */
"ONBOARDING_VERIFICATION_INVALID_CODE" = "This code is incorrect";

/* Label for link that can be used when the original code did not arrive. */
"ONBOARDING_VERIFICATION_ORIGINAL_CODE_MISSING_LINK" = "I didn't get a code";

/* Message for the 'resend code' alert in the 'onboarding verification' view. */
"ONBOARDING_VERIFICATION_RESEND_CODE_ALERT_MESSAGE" = "Please ensure that you have cellular service and can receive SMS messages.";

/* Title for the 'resend code' alert in the 'onboarding verification' view. */
"ONBOARDING_VERIFICATION_RESEND_CODE_ALERT_TITLE" = "No code?";

/* Label for the 'resend code by SMS' button in the 'onboarding verification' view. */
"ONBOARDING_VERIFICATION_RESEND_CODE_BY_SMS_BUTTON" = "Resend Code";

/* Label for the 'resend code by voice' button in the 'onboarding verification' view. */
"ONBOARDING_VERIFICATION_RESEND_CODE_BY_VOICE_BUTTON" = "Call Me Instead";

/* Label for link that can be used when the resent code did not arrive. */
"ONBOARDING_VERIFICATION_RESENT_CODE_MISSING_LINK" = "Still no code?";

/* Format for the title of the 'onboarding verification' view. Embeds {{the user's phone number}}. */
"ONBOARDING_VERIFICATION_TITLE_DEFAULT_FORMAT" = "Enter the code we sent to %@";

/* Format for the title of the 'onboarding verification' view after the verification code has been resent. Embeds {{the user's phone number}}. */
"ONBOARDING_VERIFICATION_TITLE_RESENT_FORMAT" = "We just resent a code to %@";

/* Button text which opens the settings app */
"OPEN_SETTINGS_BUTTON" = "Settings";

/* Info Message when another user disabled disappearing messages. Embeds {{name of other user}}. */
"OTHER_DISABLED_DISAPPEARING_MESSAGES_CONFIGURATION" = "%@ disabled disappearing messages.";

/* Info Message when another user enabled disappearing messages. Embeds {{name of other user}} and {{time amount}} before messages disappear. See the *_TIME_AMOUNT strings for context. */
"OTHER_UPDATED_DISAPPEARING_MESSAGES_CONFIGURATION" = "%@ set disappearing message time to %@.";

/* Label warning the user that the Signal service may be down. */
"OUTAGE_WARNING" = "Signal is experiencing technical difficulties. We are working hard to restore service as quickly as possible.";

/* info message text in conversation view */
"OUTGOING_CALL" = "Outgoing call";

/* info message text in conversation view */
"OUTGOING_INCOMPLETE_CALL" = "Outgoing call";

/* info message recorded in conversation history when local user tries and fails to call another user. */
"OUTGOING_MISSED_CALL" = "Unanswered outgoing call";

/* A display format for oversize text messages. */
"OVERSIZE_TEXT_DISPLAY_FORMAT" = "%@…";

/* Error indicating that a PDF could not be displayed. */
"PDF_VIEW_COULD_NOT_RENDER" = "PDF could not be displayed";

/* Navbar title for for PDF view. */
"PDF_VIEW_TITLE" = "PDF";

/* Label for view-once messages that have invalid content. */
"PER_MESSAGE_EXPIRATION_INVALID_CONTENT" = "Error handling incoming message";

/* inbox cell and notification text for an already viewed view-once media message. */
"PER_MESSAGE_EXPIRATION_NOT_VIEWABLE" = "View-once media";

/* Label for outgoing view-once messages. */
"PER_MESSAGE_EXPIRATION_OUTGOING_MESSAGE" = "Media";

/* inbox cell and notification text for a view-once photo. */
"PER_MESSAGE_EXPIRATION_PHOTO_PREVIEW" = "View-once photo";

/* inbox cell and notification text for a view-once video. */
"PER_MESSAGE_EXPIRATION_VIDEO_PREVIEW" = "View-once video";

/* Label for view-once messages indicating that user can tap to view the message's contents. */
"PER_MESSAGE_EXPIRATION_VIEW_PHOTO" = "View Photo";

/* Label for view-once messages indicating that user can tap to view the message's contents. */
"PER_MESSAGE_EXPIRATION_VIEW_VIDEO" = "View Video";

/* Label for view-once messages indicating that the local user has viewed the message's contents. */
"PER_MESSAGE_EXPIRATION_VIEWED" = "Viewed";

/* A format for a label showing an example phone number. Embeds {{the example phone number}}. */
"PHONE_NUMBER_EXAMPLE_FORMAT" = "Example: %@";

/* Format for phone number label with an index. Embeds {{Phone number label (e.g. 'home')}} and {{index, e.g. 2}}. */
"PHONE_NUMBER_TYPE_AND_INDEX_NAME_FORMAT" = "%@ %@";

/* Label for 'Home' phone numbers. */
"PHONE_NUMBER_TYPE_HOME" = "Home";

/* Label for 'HomeFAX' phone numbers. */
"PHONE_NUMBER_TYPE_HOME_FAX" = "Home Fax";

/* Label for 'iPhone' phone numbers. */
"PHONE_NUMBER_TYPE_IPHONE" = "iPhone";

/* Label for 'Main' phone numbers. */
"PHONE_NUMBER_TYPE_MAIN" = "Main";

/* Label for 'Mobile' phone numbers. */
"PHONE_NUMBER_TYPE_MOBILE" = "Mobile";

/* Label for 'Other' phone numbers. */
"PHONE_NUMBER_TYPE_OTHER" = "Other";

/* Label for 'Other FAX' phone numbers. */
"PHONE_NUMBER_TYPE_OTHER_FAX" = "Other Fax";

/* Label for 'Pager' phone numbers. */
"PHONE_NUMBER_TYPE_PAGER" = "Pager";

/* Label used when we don't what kind of phone number it is (e.g. mobile/work/home). */
"PHONE_NUMBER_TYPE_UNKNOWN" = "Unknown";

/* Label for 'Work' phone numbers. */
"PHONE_NUMBER_TYPE_WORK" = "Work";

/* Label for 'Work FAX' phone numbers. */
"PHONE_NUMBER_TYPE_WORK_FAX" = "Work Fax";

/* alert title, generic error preventing user from capturing a photo */
"PHOTO_CAPTURE_GENERIC_ERROR" = "Unable to capture image.";

/* alert title */
"PHOTO_CAPTURE_UNABLE_TO_CAPTURE_IMAGE" = "Unable to capture image.";

/* alert title */
"PHOTO_CAPTURE_UNABLE_TO_INITIALIZE_CAMERA" = "Failed to configure camera.";

/* label for system photo collections which have no name. */
"PHOTO_PICKER_UNNAMED_COLLECTION" = "Unnamed Album";

/* Label indicating the user must use at least 6 characters */
"PIN_CREATION_ALPHANUMERIC_HINT" = "PIN must be at least 6 characters";

/* Title of the 'pin creation' recreation view. */
"PIN_CREATION_CHANGING_TITLE" = "Change your PIN";

/* The explanation of confirmation in the 'pin creation' view. */
"PIN_CREATION_CONFIRMATION_EXPLANATION" = "Confirm your new PIN.";

/* Button asking if the user would like to create an alphanumeric PIN */
"PIN_CREATION_CREATE_ALPHANUMERIC" = "Create Alphanumeric PIN";

/* Button asking if the user would like to create an numeric PIN */
"PIN_CREATION_CREATE_NUMERIC" = "Create Numeric PIN";

/* Error body indicating that the attempt to create a PIN failed. */
"PIN_CREATION_ERROR_MESSAGE" = "Your PIN was not saved. We’ll prompt you to create a PIN later.";

/* Error title indicating that the attempt to create a PIN failed. */
"PIN_CREATION_ERROR_TITLE" = "PIN Creation Failed";

/* The explanation in the 'pin creation' view. */
"PIN_CREATION_EXPLANATION" = "PINs add extra security to your account and can’t be recovered. You’ll need your PIN to register with Signal again.";

/* Label indicating that the attempted PIN does not match the first PIN */
"PIN_CREATION_MISMATCH_ERROR" = "PINs don’t match. Try again.";

/* Label indicating the user must use at least 6 digits */
"PIN_CREATION_NUMERIC_HINT" = "PIN must be at least 6 digits";

/* Label indication the user must confirm their PIN. */
"PIN_CREATION_PIN_CONFIRMATION_HINT" = "Re-enter PIN";

/* Indicates the work we are doing while creating the user's pin */
"PIN_CREATION_PIN_PROGRESS" = "Creating PIN...";

/* The re-creation explanation in the 'pin creation' view. */
"PIN_CREATION_RECREATION_EXPLANATION" = "You can choose a new PIN because this device is registered. If you forget your PIN, you may need to wait 7 days to register again.";

/* Title of the 'pin creation' recreation view. */
"PIN_CREATION_RECREATION_TITLE" = "Create a new PIN";

/* Title of the 'pin creation' view. */
"PIN_CREATION_TITLE" = "Create your PIN";

/* Label indicating that the attempted PIN is too short */
"PIN_CREATION_TOO_SHORT_ERROR" = "PIN must be at least 6 digits.";

/* The explanation for the 'pin reminder' dialog. */
"PIN_REMINDER_EXPLANATION" = "To help you memorize your PIN, we’ll ask you to enter it periodically. We’ll ask less over time.";

/* Text asking if the user forgot their pin for the 'pin reminder' dialog. */
"PIN_REMINDER_FORGOT_PIN" = "Forgot your PIN?";

/* Action text for PIN reminder megaphone */
"PIN_REMINDER_MEGAPHONE_ACTION" = "Verify PIN";

/* Body for PIN reminder megaphone */
"PIN_REMINDER_MEGAPHONE_BODY" = "We’ll occasionally ask you to verify your PIN so that you remember it.";

/* Toast indicating that we'll ask you for your PIN again in 3 days. */
"PIN_REMINDER_MEGAPHONE_FEW_DAYS_TOAST" = "We’ll remind you again in a few days.";

/* Title for PIN reminder megaphone */
"PIN_REMINDER_MEGAPHONE_TITLE" = "Verify your Signal PIN";

/* Toast indicating that we'll ask you for your PIN again tomorrow. */
"PIN_REMINDER_MEGAPHONE_TOMORROW_TOAST" = "We’ll remind you again tomorrow.";

/* Toast indicating that we'll ask you for your PIN again in 2 weeks. */
"PIN_REMINDER_MEGAPHONE_TWO_WEEK_TOAST" = "We’ll remind you again in a couple weeks.";

/* Toast indicating that we'll ask you for your PIN again in a week. */
"PIN_REMINDER_MEGAPHONE_WEEK_TOAST" = "We’ll remind you again in a week.";

/* Label indicating that the attempted PIN does not match the user's PIN */
"PIN_REMINDER_MISMATCH_ERROR" = "Invalid PIN, try again.";

/* The title for the 'pin reminder' dialog. */
"PIN_REMINDER_TITLE" = "Enter your Signal PIN";

/* Label indicating that the attempted PIN is too short */
"PIN_REMINDER_TOO_SHORT_ERROR" = "PIN must be at least 6 digits.";

/* Action text for PIN megaphone when user already has a PIN */
"PINS_MEGAPHONE_HAS_PIN_ACTION" = "Update PIN";

/* Body for PIN megaphone when user already has a PIN */
"PINS_MEGAPHONE_HAS_PIN_BODY" = "Your Registration Lock is now called a PIN. Updating it takes seconds.";

/* Toast indication that the user will be reminded later to update their PIN. Embeds {{time until mandatory}} */
<<<<<<< HEAD
"PINS_MEGAPHONE_HAS_PIN_SNOOZE_TOAST_FORMAT" = "PINS_MEGAPHONE_HAS_PIN_SNOOZE_TOAST_FORMAT";
=======
"PINS_MEGAPHONE_HAS_PIN_SNOOZE_TOAST_FORMAT" = "We’ll remind you later. Updating your PIN will become mandatory in %ld days.";
>>>>>>> 9242870c

/* Title for PIN megaphone when user already has a PIN */
"PINS_MEGAPHONE_HAS_PIN_TITLE" = "Introducing PINs";

/* Action text for PIN megaphone when user doesn't have a PIN */
"PINS_MEGAPHONE_NO_PIN_ACTION" = "Create PIN";

/* Body for PIN megaphone when user doesn't have a PIN */
"PINS_MEGAPHONE_NO_PIN_BODY" = "PINs add another layer of security to your Signal account.";

/* Toast indication that the user will be reminded later to setup their PIN. Embeds {{time until mandatory}} */
<<<<<<< HEAD
"PINS_MEGAPHONE_NO_PIN_SNOOZE_TOAST_FORMAT" = "PINS_MEGAPHONE_NO_PIN_SNOOZE_TOAST_FORMAT";
=======
"PINS_MEGAPHONE_NO_PIN_SNOOZE_TOAST_FORMAT" = "We’ll remind you later. Creating a PIN will become mandatory in %ld days.";
>>>>>>> 9242870c

/* Title for PIN megaphone when user doesn't have a PIN */
"PINS_MEGAPHONE_NO_PIN_TITLE" = "Create a PIN";

/* Toast indicating that a PIN has been created. */
"PINS_MEGAPHONE_TOAST" = "PIN created. You can change it in settings.";

/* Accessibility label for button to start media playback */
"PLAY_BUTTON_ACCESSABILITY_LABEL" = "Play Media";

/* Label indicating that the user is not verified. Embeds {{the user's name or phone number}}. */
"PRIVACY_IDENTITY_IS_NOT_VERIFIED_FORMAT" = "You have not marked %@ as verified.";

/* Badge indicating that the user is verified. */
"PRIVACY_IDENTITY_IS_VERIFIED_BADGE" = "Verified";

/* Label indicating that the user is verified. Embeds {{the user's name or phone number}}. */
"PRIVACY_IDENTITY_IS_VERIFIED_FORMAT" = "%@ is verified.";

/* Label for a link to more information about safety numbers and verification. */
"PRIVACY_SAFETY_NUMBERS_LEARN_MORE" = "Learn More";

/* Button that shows the 'scan with camera' view. */
"PRIVACY_TAP_TO_SCAN" = "Tap to Scan";

/* Button that lets user mark another user's identity as unverified. */
"PRIVACY_UNVERIFY_BUTTON" = "Clear Verification";

/* Alert body when verifying with {{contact name}} */
"PRIVACY_VERIFICATION_FAILED_I_HAVE_WRONG_KEY_FOR_THEM" = "This doesn't look like your safety number with %@. Are you verifying the correct contact?";

/* Alert body */
"PRIVACY_VERIFICATION_FAILED_MISMATCHED_SAFETY_NUMBERS_IN_CLIPBOARD" = "The number in your clipboard doesn't look like the correct safety number for this conversation.";

/* Alert body for user error */
"PRIVACY_VERIFICATION_FAILED_NO_SAFETY_NUMBERS_IN_CLIPBOARD" = "Signal couldn't find any safety number in your clipboard. Have you copied it correctly?";

/* Alert body when verifying with {{contact name}} */
"PRIVACY_VERIFICATION_FAILED_THEY_HAVE_WRONG_KEY_FOR_ME" = "Every pair of Signal users shares a distinct safety number. Double-check that %@ is displaying *your* distinct safety number.";

/* alert body */
"PRIVACY_VERIFICATION_FAILED_WITH_OLD_LOCAL_VERSION" = "You're running an old version of Signal. You need to update before you can verify.";

/* alert body */
"PRIVACY_VERIFICATION_FAILED_WITH_OLD_REMOTE_VERSION" = "Your partner is running an old version of Signal. They need to update before you can verify.";

/* alert body */
"PRIVACY_VERIFICATION_FAILURE_INVALID_QRCODE" = "The scanned code doesn't look like a safety number. Are you both on an up-to-date version of Signal?";

/* Paragraph(s) shown alongside the safety number when verifying privacy with {{contact name}} */
"PRIVACY_VERIFICATION_INSTRUCTIONS" = "If you wish to verify the security of your end-to-end encryption with %@, compare the numbers above with the numbers on their device.\n\nAlternatively, you can scan the code on their phone, or ask them to scan your code.";

/* Navbar title */
"PRIVACY_VERIFICATION_TITLE" = "Verify Safety Number";

/* Button that lets user mark another user's identity as verified. */
"PRIVACY_VERIFY_BUTTON" = "Mark as Verified";

/* No comment provided by engineer. */
"PROCEED_BUTTON" = "Proceed";

/* Action text for profile name reminder megaphone */
"PROFILE_NAME_REMINDER_MEGAPHONE_ACTION" = "Get Started";

/* Body for profile name reminder megaphone when user already has a profile name */
"PROFILE_NAME_REMINDER_MEGAPHONE_HAS_NAME_BODY" = "Your profile can now include an optional last name.";

/* Title for profile name reminder megaphone when user already has a profile name */
"PROFILE_NAME_REMINDER_MEGAPHONE_HAS_NAME_TITLE" = "Confirm Your Profile Name";

/* Body for profile name reminder megaphone when user doesn't have a profile name */
"PROFILE_NAME_REMINDER_MEGAPHONE_NO_NAME_BODY" = "This will be displayed when you start a new conversation or share it.";

/* Title for profile name reminder megaphone when user doesn't have a profile name */
"PROFILE_NAME_REMINDER_MEGAPHONE_NO_NAME_TITLE" = "Add a Profile Name";

/* Toast indicating that a PIN has been created. */
"PROFILE_NAME_REMINDER_MEGAPHONE_TOAST" = "Your profile name has been saved.";

/* Action Sheet title prompting the user for a profile avatar */
"PROFILE_VIEW_AVATAR_ACTIONSHEET_TITLE" = "Set Profile Avatar";

/* Label for action that clear's the user's profile avatar */
"PROFILE_VIEW_CLEAR_AVATAR" = "Clear Avatar";

/* A string indicating that the user can create a username on the profile view. */
"PROFILE_VIEW_CREATE_USERNAME" = "Create Username";

/* Error message shown when user tries to update profile with a family name that is too long. */
"PROFILE_VIEW_ERROR_FAMILY_NAME_TOO_LONG" = "Your last name is too long.";

/* Error message shown when user tries to update profile without a given name */
"PROFILE_VIEW_ERROR_GIVEN_NAME_REQUIRED" = "Your first name is required.";

/* Error message shown when user tries to update profile with a given name that is too long. */
"PROFILE_VIEW_ERROR_GIVEN_NAME_TOO_LONG" = "Your first name is too long.";

/* Default text for the family name field of the profile view. */
"PROFILE_VIEW_FAMILY_NAME_DEFAULT_TEXT" = "(Optional)";

/* Label for the family name field of the profile view. */
"PROFILE_VIEW_FAMILY_NAME_FIELD" = "Last Name";

/* Default text for the given name field of the profile view. */
"PROFILE_VIEW_GIVEN_NAME_DEFAULT_TEXT" = "(Required)";

/* Label for the given name field of the profile view. */
"PROFILE_VIEW_GIVEN_NAME_FIELD" = "First Name";

/* Error shown when the user tries to update their profile when the app is not connected to the internet. */
"PROFILE_VIEW_NO_CONNECTION" = "Profile can only be updated when connected to the internet.";

/* Description of the user profile. */
"PROFILE_VIEW_PROFILE_DESCRIPTION" = "Your Signal Profile will be visible to your contacts, when you initiate new conversations, and when you share it with other users and groups.";

/* Link to more information about the user profile. */
"PROFILE_VIEW_PROFILE_DESCRIPTION_LINK" = "Tap here to learn more.";

/* Button to save the profile view in the profile view. */
"PROFILE_VIEW_SAVE_BUTTON" = "Save";

/* Title for the profile view. */
"PROFILE_VIEW_TITLE" = "Profile";

/* Label for the username field of the profile view. */
"PROFILE_VIEW_USERNAME_FIELD" = "Username";

/* Notification action button title */
"PUSH_MANAGER_MARKREAD" = "Mark as Read";

/* Notification action button title */
"PUSH_MANAGER_REPLY" = "Reply";

/* Title of alert shown when push tokens sync job succeeds. */
"PUSH_REGISTER_SUCCESS" = "Successfully re-registered for push notifications.";

/* Used in table section header and alert view title contexts */
"PUSH_REGISTER_TITLE" = "Push Notifications";

/* No comment provided by engineer. */
"QUESTIONMARK_PUNCTUATION" = "?";

/* Indicates the author of a quoted message. Embeds {{the author's name or phone number}}. */
"QUOTED_REPLY_AUTHOR_INDICATOR_FORMAT" = "Replying to %@";

/* message header label when someone else is quoting you */
"QUOTED_REPLY_AUTHOR_INDICATOR_YOU" = "Replying to You";

/* message header label when quoting yourself */
"QUOTED_REPLY_AUTHOR_INDICATOR_YOURSELF" = "Replying to Yourself";

/* Footer label that appears below quoted messages when the quoted content was not derived locally. When the local user doesn't have a copy of the message being quoted, e.g. if it had since been deleted, we instead show the content specified by the sender. */
"QUOTED_REPLY_CONTENT_FROM_REMOTE_SOURCE" = "Original message not found.";

/* Toast alert text shown when tapping on a quoted message which we cannot scroll to because the local copy of the message was since deleted. */
"QUOTED_REPLY_ORIGINAL_MESSAGE_DELETED" = "Original message no longer available.";

/* Toast alert text shown when tapping on a quoted message which we cannot scroll to because the local copy of the message didn't exist when the quote was received. */
"QUOTED_REPLY_ORIGINAL_MESSAGE_REMOTELY_SOURCED" = "Original message not found.";

/* Indicates this message is a quoted reply to an attachment of unknown type. */
"QUOTED_REPLY_TYPE_ATTACHMENT" = "Attachment";

/* Indicates this message is a quoted reply to an audio file. */
"QUOTED_REPLY_TYPE_AUDIO" = "Audio";

/* Indicates this message is a quoted reply to animated GIF file. */
"QUOTED_REPLY_TYPE_GIF" = "GIF";

/* Indicates this message is a quoted reply to an image file. */
"QUOTED_REPLY_TYPE_IMAGE" = "Image";

/* Indicates this message is a quoted reply to a video file. */
"QUOTED_REPLY_TYPE_VIDEO" = "Video";

/* The header used to indicate All reactions to a given message. Embeds {{number of reactions}} */
"REACTION_DETAIL_ALL_FORMAT" = "All · %@";

/* notification body. Embeds {{reaction emoji}} */
"REACTION_INCOMING_NOTIFICATION_BODY_FORMAT" = "Reacted %@ to your message";

/* notification body. Embeds {{reaction emoji}} */
"REACTION_INCOMING_NOTIFICATION_TO_ALBUM_BODY_FORMAT" = "Reacted %@ to your album";

/* notification body. Embeds {{reaction emoji}} */
"REACTION_INCOMING_NOTIFICATION_TO_AUDIO_BODY_FORMAT" = "Reacted %@ to your audio";

/* notification body. Embeds {{reaction emoji}} */
"REACTION_INCOMING_NOTIFICATION_TO_CONTACT_SHARE_BODY_FORMAT" = "Reacted %@ to your contact share";

/* notification body. Embeds {{reaction emoji}} */
"REACTION_INCOMING_NOTIFICATION_TO_FILE_BODY_FORMAT" = "Reacted %@ to your file";

/* notification body. Embeds {{reaction emoji}} */
"REACTION_INCOMING_NOTIFICATION_TO_GIF_BODY_FORMAT" = "Reacted %@ to your GIF";

/* notification body. Embeds {{reaction emoji}} */
"REACTION_INCOMING_NOTIFICATION_TO_PHOTO_BODY_FORMAT" = "Reacted %@ to your photo";

/* notification body. Embeds {{reaction emoji}} */
"REACTION_INCOMING_NOTIFICATION_TO_STICKER_MESSAGE_BODY_FORMAT" = "Reacted %@ to your sticker";

/* notification body. Embeds {{reaction emoji}} and {{body text}} */
"REACTION_INCOMING_NOTIFICATION_TO_TEXT_MESSAGE_BODY_FORMAT" = "Reacted %@ to: \"%@\"";

/* notification body. Embeds {{reaction emoji}} */
"REACTION_INCOMING_NOTIFICATION_TO_VIDEO_BODY_FORMAT" = "Reacted %@ to your video";

/* notification body. Embeds {{reaction emoji}} */
"REACTION_INCOMING_NOTIFICATION_TO_VIEW_ONCE_MESSAGE_BODY_FORMAT" = "Reacted %@ to your view-once media";

/* notification body. Embeds {{reaction emoji}} */
"REACTION_INCOMING_NOTIFICATION_TO_VOICE_MESSAGE_BODY_FORMAT" = "Reacted %@ to your voice message";

/* Body for the megaphone introducing reactions */
"REACTION_MEGAPHONE_BODY" = "Tap and hold on any message to quickly reply with how you feel.";

/* Title for the megaphone introducing reactions */
"REACTION_MEGAPHONE_TITLE" = "Introducing Reactions";

/* Label for 'I forgot my PIN' link in the 2FA registration view. */
"REGISTER_2FA_FORGOT_PIN" = "I forgot my PIN.";

/* Alert title explaining what happens if you forget your 'two-factor auth pin'. */
"REGISTER_2FA_FORGOT_PIN_ALERT_TITLE" = "Need Help?";

/* Alert body for a forgotten SVR (V2) PIN */
"REGISTER_2FA_FORGOT_SVR_PIN_ALERT_MESSAGE" = "Your PIN is a 6+ digit code you created that can be numeric or alphanumeric. If you can’t remember your PIN, you’ll have to wait 7 days to re-register your account.";

/* Alert body for a forgotten V1 PIN */
"REGISTER_2FA_FORGOT_V1_PIN_ALERT_MESSAGE" = "Your PIN is a 4+ digit numeric code you created. If you can’t remember your PIN, you’ll have to wait 7 days to re-register your account.";

/* Alert message explaining what happens if you get your pin wrong and have multiple attempts remaining 'two-factor auth pin'. */
"REGISTER_2FA_INVALID_PIN_ALERT_MESSAGE_PLURAL_FORMAT" = "You have %lu attempts remaining. If you run out of attempts your account will be locked. After 7 days of inactivity, you can re-register without your PIN. Your account will be wiped and all content deleted.";

/* Alert message explaining what happens if you get your pin wrong and have one attempt remaining 'two-factor auth pin'. */
"REGISTER_2FA_INVALID_PIN_ALERT_MESSAGE_SINGLE" = "You have 1 attempt remaining. If you run out of attempts your account will be locked. After 7 days of inactivity, you can re-register without your PIN. Your account will be wiped and all content deleted.";

/* Alert title explaining what happens if you forget your 'two-factor auth pin'. */
"REGISTER_2FA_INVALID_PIN_ALERT_TITLE" = "Incorrect PIN";

/* Label for 'submit' button in the 2FA registration view. */
"REGISTER_2FA_SUBMIT_BUTTON" = "Submit";

/* No comment provided by engineer. */
"REGISTER_CONTACTS_WELCOME" = "Welcome!";

/* No comment provided by engineer. */
"REGISTER_FAILED_TRY_AGAIN" = "Try Again";

/* action sheet body */
"REGISTER_RATE_LIMITING_BODY" = "You have tried too often. Please wait a minute before trying again.";

/* No comment provided by engineer. */
"REGISTER_RATE_LIMITING_ERROR" = "You have tried too often. Please wait a minute before trying again.";

/* Title of alert shown when push tokens sync job fails. */
"REGISTRATION_BODY" = "Failed to re-register for push notifications.";

/* Label for the country code field */
"REGISTRATION_DEFAULT_COUNTRY_NAME" = "Country Code";

/* Placeholder text for the phone number textfield */
"REGISTRATION_ENTERNUMBER_DEFAULT_TEXT" = "Enter Number";

/* No comment provided by engineer. */
"REGISTRATION_ERROR" = "Registration Error";

/* alert body during registration */
"REGISTRATION_ERROR_BLANK_VERIFICATION_CODE" = "We can't activate your account until you verify the code we sent you.";

/* No comment provided by engineer. */
"REGISTRATION_NON_VALID_NUMBER" = "This phone number format is not supported, please contact support.";

/* Label for the phone number textfield */
"REGISTRATION_PHONENUMBER_BUTTON" = "Phone Number";

/* No comment provided by engineer. */
"REGISTRATION_RESTRICTED_MESSAGE" = "You need to register before you can send a message.";

/* Alert view title */
"REGISTRATION_VERIFICATION_FAILED_TITLE" = "Verification Failed";

/* Error message indicating that registration failed due to a missing or incorrect verification code. */
"REGISTRATION_VERIFICATION_FAILED_WRONG_CODE_DESCRIPTION" = "The numbers you submitted don't match what we sent. Want to double check?";

/* Error message indicating that registration failed due to a missing or incorrect 2FA PIN. */
"REGISTRATION_VERIFICATION_FAILED_WRONG_PIN" = "Incorrect Registration Lock PIN.";

/* Message of alert indicating that users needs to enter a valid phone number to register. */
"REGISTRATION_VIEW_INVALID_PHONE_NUMBER_ALERT_MESSAGE" = "Please enter a valid phone number to register.";

/* Title of alert indicating that users needs to enter a valid phone number to register. */
"REGISTRATION_VIEW_INVALID_PHONE_NUMBER_ALERT_TITLE" = "Invalid Phone Number";

/* Message of alert indicating that users needs to enter a phone number to register. */
"REGISTRATION_VIEW_NO_PHONE_NUMBER_ALERT_MESSAGE" = "Please enter a phone number to register.";

/* Title of alert indicating that users needs to enter a phone number to register. */
"REGISTRATION_VIEW_NO_PHONE_NUMBER_ALERT_TITLE" = "No Phone Number";

/* notification action */
"REJECT_CALL_BUTTON_TITLE" = "Reject";

/* No comment provided by engineer. */
"RELAY_REGISTERED_ERROR_RECOVERY" = "The phone number you are trying to register has already been registered on another server, please unregister from there and try again.";

/* Body text for when user is periodically prompted to enter their registration lock PIN */
"REMINDER_2FA_BODY" = "Registration Lock is enabled for your phone number. To help you memorize your Registration Lock PIN, Signal will periodically ask you to confirm it.";

/* Body header for when user is periodically prompted to enter their registration lock PIN */
"REMINDER_2FA_BODY_HEADER" = "Reminder:";

/* Alert message explaining what happens if you forget your 'two-factor auth pin' */
"REMINDER_2FA_FORGOT_PIN_ALERT_MESSAGE" = "Registration Lock helps protect your phone number from unauthorized registration attempts. This feature can be disabled at any time in your Signal privacy settings.";

/* Navbar title for when user is periodically prompted to enter their registration lock PIN */
"REMINDER_2FA_NAV_TITLE" = "Enter Your Registration Lock PIN";

/* Alert body after wrong guess for 'two-factor auth pin' reminder activity */
"REMINDER_2FA_WRONG_PIN_ALERT_BODY" = "You can set a new PIN in your privacy settings.";

/* Alert title after wrong guess for 'two-factor auth pin' reminder activity */
"REMINDER_2FA_WRONG_PIN_ALERT_TITLE" = "That is not the correct PIN.";

/* No comment provided by engineer. */
"REREGISTER_FOR_PUSH" = "Re-register for push notifications";

/* Generic text for button that retries whatever the last action was. */
"RETRY_BUTTON_TEXT" = "Retry";

/* button title to confirm adding a recipient to a group when their safety number has recently changed */
"SAFETY_NUMBER_CHANGED_CONFIRM_ADD_TO_GROUP_ACTION" = "Add to Group Anyway";

/* alert button text to confirm placing an outgoing call after the recipients Safety Number has changed. */
"SAFETY_NUMBER_CHANGED_CONFIRM_CALL_ACTION" = "Call Anyway";

/* button title to confirm sending to a recipient whose safety number recently changed */
"SAFETY_NUMBER_CHANGED_CONFIRM_SEND_ACTION" = "Send Anyway";

/* Snippet to share {{safety number}} with a friend. sent e.g. via SMS */
"SAFETY_NUMBER_SHARE_FORMAT" = "Our Signal Safety Number:\n%@";

/* Action sheet heading */
"SAFETY_NUMBERS_ACTIONSHEET_TITLE" = "Your safety number with %@ has changed. You may wish to verify it.";

/* label presented once scanning (camera) view is visible. */
"SCAN_CODE_INSTRUCTIONS" = "Scan the QR Code on your contact's device.";

/* Title for the 'scan QR code' view. */
"SCAN_QR_CODE_VIEW_TITLE" = "Scan QR Code";

/* Indicates a delay of zero seconds, and that 'screen lock activity' will timeout immediately. */
"SCREEN_LOCK_ACTIVITY_TIMEOUT_NONE" = "Instant";

/* Indicates that an unknown error occurred while using Touch ID/Face ID/Phone Passcode. */
"SCREEN_LOCK_ENABLE_UNKNOWN_ERROR" = "Authentication could not be accessed.";

/* Indicates that Touch ID/Face ID/Phone Passcode authentication failed. */
"SCREEN_LOCK_ERROR_LOCAL_AUTHENTICATION_FAILED" = "Authentication failed.";

/* Indicates that Touch ID/Face ID/Phone Passcode is 'locked out' on this device due to authentication failures. */
"SCREEN_LOCK_ERROR_LOCAL_AUTHENTICATION_LOCKOUT" = "Too many failed authentication attempts. Please try again later.";

/* Indicates that Touch ID/Face ID/Phone Passcode are not available on this device. */
"SCREEN_LOCK_ERROR_LOCAL_AUTHENTICATION_NOT_AVAILABLE" = "You must enable a passcode in your iOS Settings in order to use Screen Lock.";

/* Indicates that Touch ID/Face ID/Phone Passcode is not configured on this device. */
"SCREEN_LOCK_ERROR_LOCAL_AUTHENTICATION_NOT_ENROLLED" = "You must enable a passcode in your iOS Settings in order to use Screen Lock.";

/* Indicates that Touch ID/Face ID/Phone Passcode passcode is not set. */
"SCREEN_LOCK_ERROR_LOCAL_AUTHENTICATION_PASSCODE_NOT_SET" = "You must enable a passcode in your iOS Settings in order to use Screen Lock.";

/* Description of how and why Signal iOS uses Touch ID/Face ID/Phone Passcode to unlock 'screen lock'. */
"SCREEN_LOCK_REASON_UNLOCK_SCREEN_LOCK" = "Authenticate to open Signal.";

/* Title for alert indicating that screen lock could not be unlocked. */
"SCREEN_LOCK_UNLOCK_FAILED" = "Authentication Failed";

/* Label for button on lock screen that lets users unlock Signal. */
"SCREEN_LOCK_UNLOCK_SIGNAL" = "Unlock Signal";

/* Placeholder text indicating the user can search for contacts by name, username, or phone number. */
"SEARCH_BY_NAME_OR_USERNAME_OR_NUMBER_PLACEHOLDER_TEXT" = "Name, username, or number";

/* Placeholder text indicating the user can search for contacts by name or phone number. */
"SEARCH_BYNAMEORNUMBER_PLACEHOLDER_TEXT" = "Search by name or number";

/* placeholder text in an empty search field */
"SEARCH_FIELD_PLACE_HOLDER_TEXT" = "Search";

/* section header for search results that match a contact who doesn't have an existing conversation */
"SEARCH_SECTION_CONTACTS" = "Other Contacts";

/* section header for search results that match existing conversations (either group or contact conversations) */
"SEARCH_SECTION_CONVERSATIONS" = "Conversations";

/* section header for search results that match a message in a conversation */
"SEARCH_SECTION_MESSAGES" = "Messages";

/* alert title */
"SECONDARY_DEVICE_ERROR_FETCHING_LINKING_CODE" = "Unable to Fetch Linking Code";

/* alert message for outdated linking device */
"SECONDARY_LINKING_ERROR_OLD_VERSION_MESSAGE" = "Your other device is running a legacy version of Signal that doesn't support scanning iPad QR codes. Please install the latest Signal release and try again.";

/* alert title for outdated linking device */
"SECONDARY_LINKING_ERROR_OLD_VERSION_TITLE" = "Update Scanning Device";

/* alert title */
"SECONDARY_LINKING_ERROR_WAITING_FOR_SCAN" = "Failed to Link Your Device";

/* header text when this device is being added as a secondary */
"SECONDARY_ONBOARDING_CHOOSE_DEVICE_NAME" = "Choose a name for this device";

/* label text */
"SECONDARY_ONBOARDING_CHOOSE_DEVICE_NAME_EXPLANATION" = "You'll see this name under \"Linked Devices.\"";

/* text field placeholder */
"SECONDARY_ONBOARDING_CHOOSE_DEVICE_NAME_PLACEHOLDER" = "Choose a name";

/* body text while displaying a QR code which, when scanned, will link this device. */
"SECONDARY_ONBOARDING_COMPLETE_LINKING_PROCESS" = "Finish Linking";

/* header text before the user can link this device */
"SECONDARY_ONBOARDING_GET_STARTED_BY_OPENING_PRIMARY" = "Launch Signal on your phone to link this iPad to your account";

/* Link explaining what to do when trying to link a device before having a primary device. */
"SECONDARY_ONBOARDING_GET_STARTED_DO_NOT_HAVE_PRIMARY" = "I don't have Signal on my phone...";

/* alert body */
"SECONDARY_ONBOARDING_INSTALL_PRIMARY_FIRST_BODY" = "Go to the App Store on your phone, install Signal, complete the registration process, and then you can link your iPad to the same account.";

/* alert title */
"SECONDARY_ONBOARDING_INSTALL_PRIMARY_FIRST_TITLE" = "Install Signal on Your Phone";

/* body text while displaying a QR code which, when scanned, will link this device. */
"SECONDARY_ONBOARDING_SCAN_CODE_BODY" = "Tap on your profile picture to open Signal Settings on your phone. Then \"Linked Devices\" and \"Link New Device\" to scan this code with your phone:";

/* Link text for page with troubleshooting info shown on the QR scanning screen */
"SECONDARY_ONBOARDING_SCAN_CODE_HELP_TEXT" = "Get help linking your iPad here";

/* header text while displaying a QR code which, when scanned, will link this device. */
"SECONDARY_ONBOARDING_SCAN_CODE_TITLE" = "Scan the QR Code with your phone";

/* No comment provided by engineer. */
"SECURE_SESSION_RESET" = "Secure session was reset.";

/* Table section header for conversations you haven't recently used. */
"SELECT_THREAD_TABLE_OTHER_CHATS_TITLE" = "Other Contacts";

/* Table section header for recently active conversations */
"SELECT_THREAD_TABLE_RECENT_CHATS_TITLE" = "Recent Chats";

/* No comment provided by engineer. */
"SEND_AGAIN_BUTTON" = "Send Again";

/* Label for the button to send a message */
"SEND_BUTTON_TITLE" = "Send";

/* notification body */
"SEND_FAILED_NOTIFICATION_BODY" = "Your message failed to send.";

/* Alert body after invite failed */
"SEND_INVITE_FAILURE" = "Sending invite failed, please try again later.";

/* Alert body after invite succeeded */
"SEND_INVITE_SUCCESS" = "You invited your friend to use Signal!";

/* alert action, confirming the user wants to exit the media flow and abandon any photos they've taken */
"SEND_MEDIA_CONFIRM_ABANDON_ALBUM" = "Discard Media";

/* alert action when the user decides not to cancel the media flow after all. */
"SEND_MEDIA_RETURN_TO_CAMERA" = "Return to Camera";

/* alert action when the user decides not to cancel the media flow after all. */
"SEND_MEDIA_RETURN_TO_MEDIA_LIBRARY" = "Return to Media Library";

/* No comment provided by engineer. */
"SEND_SMS_CONFIRM_TITLE" = "Invite a friend via insecure SMS?";

/* No comment provided by engineer. */
"SEND_SMS_INVITE_TITLE" = "Would you like to invite the following number to Signal: ";

/* Navbar title */
"SETTINGS_ABOUT" = "About";

/* Title for the 'add to block list' view. */
"SETTINGS_ADD_TO_BLOCK_LIST_TITLE" = "Block";

/* Label for the  'manual censorship circumvention' switch. */
"SETTINGS_ADVANCED_CENSORSHIP_CIRCUMVENTION" = "Censorship Circumvention";

/* Label for the 'manual censorship circumvention' country. Embeds {{the manual censorship circumvention country}}. */
"SETTINGS_ADVANCED_CENSORSHIP_CIRCUMVENTION_COUNTRY_FORMAT" = "Location: %@";

/* Table footer for the 'censorship circumvention' section when censorship circumvention can be manually enabled. */
"SETTINGS_ADVANCED_CENSORSHIP_CIRCUMVENTION_FOOTER" = "If enabled, Signal will attempt to circumvent censorship. Do not enable this feature unless you are in a location where Signal is censored.";

/* Table footer for the 'censorship circumvention' section shown when censorship circumvention has been auto-enabled based on local phone number. */
"SETTINGS_ADVANCED_CENSORSHIP_CIRCUMVENTION_FOOTER_AUTO_ENABLED" = "Censorship circumvention has been activated based on your account's phone number.";

/* Table footer for the 'censorship circumvention' section shown when censorship circumvention has been manually disabled. */
"SETTINGS_ADVANCED_CENSORSHIP_CIRCUMVENTION_FOOTER_MANUALLY_DISABLED" = "You have manually disabled censorship circumvention.";

/* Table footer for the 'censorship circumvention' section shown when the app is not connected to the internet. */
"SETTINGS_ADVANCED_CENSORSHIP_CIRCUMVENTION_FOOTER_NO_CONNECTION" = "Censorship circumvention can only be activated when connected to the internet.";

/* Table footer for the 'censorship circumvention' section shown when the app is connected to the Signal service. */
"SETTINGS_ADVANCED_CENSORSHIP_CIRCUMVENTION_FOOTER_WEBSOCKET_CONNECTED" = "Censorship circumvention is not necessary; you are already connected to the Signal service.";

/* Table header for the 'censorship circumvention' section. */
"SETTINGS_ADVANCED_CENSORSHIP_CIRCUMVENTION_HEADER" = "Censorship Circumvention";

/* No comment provided by engineer. */
"SETTINGS_ADVANCED_DEBUGLOG" = "Enable Debug Log";

/* No comment provided by engineer. */
"SETTINGS_ADVANCED_SUBMIT_DEBUGLOG" = "Submit Debug Log";

/* No comment provided by engineer. */
"SETTINGS_ADVANCED_TITLE" = "Advanced";

/* table cell label */
"SETTINGS_ADVANCED_VIEW_ERROR_LOG" = "Error Logs";

/* The title for the theme section in the appearance settings. */
"SETTINGS_APPEARANCE_THEME_TITLE" = "Theme";

/* The title for the appearance settings. */
"SETTINGS_APPEARANCE_TITLE" = "Appearance";

/* Format string for the default 'Note' sound. Embeds the system {{sound name}}. */
"SETTINGS_AUDIO_DEFAULT_TONE_LABEL_FORMAT" = "%@ (default)";

/* Label for the backup view in app settings. */
"SETTINGS_BACKUP" = "Backup";

/* Label for 'backup now' button in the backup settings view. */
"SETTINGS_BACKUP_BACKUP_NOW" = "Backup Now";

/* Label for 'cancel backup' button in the backup settings view. */
"SETTINGS_BACKUP_CANCEL_BACKUP" = "Cancel Backup";

/* Label for switch in settings that controls whether or not backup is enabled. */
"SETTINGS_BACKUP_ENABLING_SWITCH" = "Backup Enabled";

/* Label for iCloud status row in the in the backup settings view. */
"SETTINGS_BACKUP_ICLOUD_STATUS" = "iCloud Status";

/* Indicates that the last backup restore failed. */
"SETTINGS_BACKUP_IMPORT_STATUS_FAILED" = "Backup Restore Failed";

/* Indicates that app is not restoring up. */
"SETTINGS_BACKUP_IMPORT_STATUS_IDLE" = "Backup Restore Idle";

/* Indicates that app is restoring up. */
"SETTINGS_BACKUP_IMPORT_STATUS_IN_PROGRESS" = "Backup Restore In Progress";

/* Indicates that the last backup restore succeeded. */
"SETTINGS_BACKUP_IMPORT_STATUS_SUCCEEDED" = "Backup Restore Succeeded";

/* Label for phase row in the in the backup settings view. */
"SETTINGS_BACKUP_PHASE" = "Phase";

/* Label for phase row in the in the backup settings view. */
"SETTINGS_BACKUP_PROGRESS" = "Progress";

/* Label for backup status row in the in the backup settings view. */
"SETTINGS_BACKUP_STATUS" = "Status";

/* Indicates that the last backup failed. */
"SETTINGS_BACKUP_STATUS_FAILED" = "Backup Failed";

/* Indicates that app is not backing up. */
"SETTINGS_BACKUP_STATUS_IDLE" = "Waiting";

/* Indicates that app is backing up. */
"SETTINGS_BACKUP_STATUS_IN_PROGRESS" = "Backing Up";

/* Indicates that the last backup succeeded. */
"SETTINGS_BACKUP_STATUS_SUCCEEDED" = "Backup Successful";

/* A label for the 'add phone number' button in the block list table. */
"SETTINGS_BLOCK_LIST_ADD_BUTTON" = "Add Blocked User";

/* A label that indicates the user has no Signal contacts. */
"SETTINGS_BLOCK_LIST_NO_CONTACTS" = "You have no contacts on Signal.";

/* A label that indicates the user's search has no matching results. */
"SETTINGS_BLOCK_LIST_NO_SEARCH_RESULTS" = "No Search Results";

/* Label for the block list section of the settings view */
"SETTINGS_BLOCK_LIST_TITLE" = "Blocked";

/* Table cell label */
"SETTINGS_CALLING_HIDES_IP_ADDRESS_PREFERENCE_TITLE" = "Always Relay Calls";

/* User settings section footer, a detailed explanation */
"SETTINGS_CALLING_HIDES_IP_ADDRESS_PREFERENCE_TITLE_DETAIL" = "Relay all calls through a Signal server to avoid revealing your IP address to your contact. Enabling will reduce call quality.";

/* No comment provided by engineer. */
"SETTINGS_CLEAR_HISTORY" = "Clear Conversation History";

/* No comment provided by engineer. */
"SETTINGS_COPYRIGHT" = "Copyright Signal Messenger \n Licensed under the GPLv3";

/* No comment provided by engineer. */
"SETTINGS_DELETE_ACCOUNT_BUTTON" = "Delete Account";

/* Label for 'delete data' button. */
"SETTINGS_DELETE_DATA_BUTTON" = "Delete All Data";

/* Alert message before user confirms clearing history */
"SETTINGS_DELETE_HISTORYLOG_CONFIRMATION" = "Are you sure you want to delete all history (messages, attachments, calls, etc.)? This action cannot be reverted.";

/* Confirmation text for button which deletes all message, calling, attachments, etc. */
"SETTINGS_DELETE_HISTORYLOG_CONFIRMATION_BUTTON" = "Delete Everything";

/* No comment provided by engineer. */
"SETTINGS_HELP_HEADER" = "Help";

/* Section header */
"SETTINGS_HISTORYLOG_TITLE" = "Clear Conversation History";

/* No comment provided by engineer. */
"SETTINGS_INFORMATION_HEADER" = "Information";

/* Settings table view cell label */
"SETTINGS_INVITE_TITLE" = "Invite Your Friends";

/* content of tweet when inviting via twitter - please do not translate URL */
"SETTINGS_INVITE_TWITTER_TEXT" = "You can reach me using @signalapp. Get it now: https://signal.org/download/";

/* Label for settings view that allows user to change the notification sound. */
"SETTINGS_ITEM_NOTIFICATION_SOUND" = "Message Sound";

/* table cell label */
"SETTINGS_LEGAL_TERMS_CELL" = "Terms & Privacy Policy";

/* Setting for enabling & disabling link previews. */
"SETTINGS_LINK_PREVIEWS" = "Send Link Previews";

/* Footer for setting for enabling & disabling link previews. */
"SETTINGS_LINK_PREVIEWS_FOOTER" = "Previews are supported for Imgur, Instagram, Pinterest, Reddit, and YouTube links.";

/* Header for setting for enabling & disabling link previews. */
"SETTINGS_LINK_PREVIEWS_HEADER" = "Link Previews";

/* Title for settings activity */
"SETTINGS_NAV_BAR_TITLE" = "Settings";

/* table section footer */
"SETTINGS_NOTIFICATION_CONTENT_DESCRIPTION" = "Call and Message notifications can appear while your phone is locked. You may wish to limit what is shown in these notifications.";

/* table section header */
"SETTINGS_NOTIFICATION_CONTENT_TITLE" = "Notification Content";

/* When the local device discovers a contact has recently installed signal, the app can generates a message encouraging the local user to say hello. Turning this switch off disables that feature. */
"SETTINGS_NOTIFICATION_EVENTS_CONTACT_JOINED_SIGNAL" = "Contact Joined Signal";

/* table section header */
"SETTINGS_NOTIFICATION_EVENTS_SECTION_TITLE" = "Events";

/* No comment provided by engineer. */
"SETTINGS_NOTIFICATIONS" = "Notifications";

/* Footer for the 'PINs' section of the privacy settings. */
"SETTINGS_PINS_FOOTER" = "Your PIN adds an extra layer of security to your account. You’ll be asked for it when you register your phone number with Signal. If you forget your PIN, you’ll be locked out of your account for 7 days.";

/* Label for the 'pins' item of the privacy settings when the user does have a pin. */
"SETTINGS_PINS_ITEM" = "Change your PIN";

/* Label for the 'pins' item of the privacy settings when the user doesn't have a pin. */
"SETTINGS_PINS_ITEM_CREATE" = "Create a PIN";

/* Title for the 'PINs' section of the privacy settings. */
"SETTINGS_PINS_TITLE" = "PIN";

/* Label for 'CallKit privacy' preference */
"SETTINGS_PRIVACY_CALLKIT_PRIVACY_TITLE" = "Show Caller's Name & Number";

/* Settings table section footer. */
"SETTINGS_PRIVACY_CALLKIT_SYSTEM_CALL_LOG_PREFERENCE_DESCRIPTION" = "Show calls in the \"Recents\" list in the iOS Phone app.";

/* Short table cell label */
"SETTINGS_PRIVACY_CALLKIT_SYSTEM_CALL_LOG_PREFERENCE_TITLE" = "Show Calls in Recents";

/* Short table cell label */
"SETTINGS_PRIVACY_CALLKIT_TITLE" = "iOS Call Integration";

/* Settings table view cell label */
"SETTINGS_PRIVACY_TITLE" = "Privacy";

/* Label for the 'read receipts' setting. */
"SETTINGS_READ_RECEIPT" = "Read Receipts";

/* An explanation of the 'read receipts' setting. */
"SETTINGS_READ_RECEIPTS_SECTION_FOOTER" = "See and share when messages have been read. This setting is optional and applies to all conversations.";

/* Label for re-link button. */
"SETTINGS_RELINK_BUTTON" = "Re-link";

/* Label for re-registration button. */
"SETTINGS_REREGISTER_BUTTON" = "Re-register";

/* Label for the 'screen lock activity timeout' setting of the privacy settings. */
"SETTINGS_SCREEN_LOCK_ACTIVITY_TIMEOUT" = "Screen Lock Timeout";

/* Footer for the 'screen lock' section of the privacy settings. */
"SETTINGS_SCREEN_LOCK_SECTION_FOOTER" = "Unlock Signal's screen using Touch ID, Face ID, or your iOS device passcode. You can still answer incoming calls and receive call and message notifications while Screen Lock is enabled. Signal's notification settings allow you to customize the information that is displayed.";

/* Title for the 'screen lock' section of the privacy settings. */
"SETTINGS_SCREEN_LOCK_SECTION_TITLE" = "Screen Lock";

/* Label for the 'enable screen lock' switch of the privacy settings. */
"SETTINGS_SCREEN_LOCK_SWITCH_LABEL" = "Screen Lock";

/* No comment provided by engineer. */
"SETTINGS_SCREEN_SECURITY" = "Enable Screen Security";

/* No comment provided by engineer. */
"SETTINGS_SCREEN_SECURITY_DETAIL" = "Prevent Signal previews from appearing in the app switcher.";

/* Settings table section footer. */
"SETTINGS_SECTION_CALL_KIT_DESCRIPTION" = "iOS Call Integration shows Signal calls on your lock screen and in the system's call history. You may optionally show your contact's name and number. If iCloud is enabled, this call history will be shared with Apple.";

/* Label for the notifications section of conversation settings view. */
"SETTINGS_SECTION_NOTIFICATIONS" = "Notifications";

/* Header Label for the sounds section of settings views. */
"SETTINGS_SECTION_SOUNDS" = "Sounds";

/* settings topic header for table section */
"SETTINGS_SECTION_TITLE_CALLING" = "Calling";

/* Section header */
"SETTINGS_SECURITY_TITLE" = "Screen Security";

/* No comment provided by engineer. */
"SETTINGS_SUPPORT" = "Support";

/* Indicates that 'two factor auth' is disabled in the privacy settings. */
"SETTINGS_TWO_FACTOR_AUTH_DISABLED" = "Disabled";

/* Indicates that 'two factor auth' is enabled in the privacy settings. */
"SETTINGS_TWO_FACTOR_AUTH_ENABLED" = "Enabled";

/* Label for the 'two factor auth' item of the privacy settings. */
"SETTINGS_TWO_FACTOR_AUTH_ITEM" = "Registration Lock";

/* Title for the 'two factor auth' section of the privacy settings. */
"SETTINGS_TWO_FACTOR_AUTH_TITLE" = "Registration Lock";

/* Label for the 'typing indicators' setting. */
"SETTINGS_TYPING_INDICATORS" = "Typing Indicators";

/* An explanation of the 'typing indicators' setting. */
"SETTINGS_TYPING_INDICATORS_FOOTER" = "See and share when messages are being typed. This setting is optional and applies to all conversations.";

/* Label for a link to more info about unidentified delivery. */
"SETTINGS_UNIDENTIFIED_DELIVERY_LEARN_MORE" = "Learn More";

/* table section label */
"SETTINGS_UNIDENTIFIED_DELIVERY_SECTION_TITLE" = "Sealed Sender";

/* switch label */
"SETTINGS_UNIDENTIFIED_DELIVERY_SHOW_INDICATORS" = "Display Indicators";

/* table section footer */
"SETTINGS_UNIDENTIFIED_DELIVERY_SHOW_INDICATORS_FOOTER" = "Show a status icon when you select \"More Info\" on messages that were delivered using sealed sender.";

/* switch label */
"SETTINGS_UNIDENTIFIED_DELIVERY_UNRESTRICTED_ACCESS" = "Allow from Anyone";

/* table section footer */
"SETTINGS_UNIDENTIFIED_DELIVERY_UNRESTRICTED_ACCESS_FOOTER" = "Enable sealed sender for incoming messages from non-contacts and people with whom you have not shared your profile.";

/* No comment provided by engineer. */
"SETTINGS_VERSION" = "Version";

/* action sheet item to open native mail app */
"SHARE_ACTION_MAIL" = "Mail";

/* action sheet item to open native messages app */
"SHARE_ACTION_MESSAGE" = "Message";

/* action sheet item */
"SHARE_ACTION_TWEET" = "Twitter";

/* alert body when sharing file failed because of untrusted/changed identity keys */
"SHARE_EXTENSION_FAILED_SENDING_BECAUSE_UNTRUSTED_IDENTITY_FORMAT" = "Your safety number with %@ has recently changed. You may wish to verify it in the main app before resending.";

/* Indicates that the share extension is still loading. */
"SHARE_EXTENSION_LOADING" = "Loading…";

/* Message indicating that the share extension cannot be used until the user has registered in the main app. */
"SHARE_EXTENSION_NOT_REGISTERED_MESSAGE" = "Launch the Signal app to register.";

/* Title indicating that the share extension cannot be used until the user has registered in the main app. */
"SHARE_EXTENSION_NOT_REGISTERED_TITLE" = "Not Registered";

/* Message indicating that the share extension cannot be used until the main app has been launched at least once. */
"SHARE_EXTENSION_NOT_YET_MIGRATED_MESSAGE" = "Launch the Signal app to update or register.";

/* Title indicating that the share extension cannot be used until the main app has been launched at least once. */
"SHARE_EXTENSION_NOT_YET_MIGRATED_TITLE" = "Not Ready";

/* Alert title */
"SHARE_EXTENSION_SENDING_FAILURE_TITLE" = "Unable to Send Attachment";

/* Alert title */
"SHARE_EXTENSION_SENDING_IN_PROGRESS_TITLE" = "Uploading…";

/* Shown when trying to share content to a Signal user for the share extension. Followed by failure details. */
"SHARE_EXTENSION_UNABLE_TO_BUILD_ATTACHMENT_ALERT_TITLE" = "Unable to Prepare Attachment";

/* Title for the 'share extension' view. */
"SHARE_EXTENSION_VIEW_TITLE" = "Share to Signal";

/* Action sheet item */
"SHOW_SAFETY_NUMBER_ACTION" = "Show Safety Number";

/* notification action */
"SHOW_THREAD_BUTTON_TITLE" = "Show Conversation";

/* body sent to contacts when inviting to Install Signal */
"SMS_INVITE_BODY" = "I'm inviting you to install Signal! Here is the link:";

/* Label for the 'no sound' option that allows users to disable sounds for notifications, etc. */
"SOUNDS_NONE" = "None";

/* Preview text shown in notifications and conversation list for sticker messages. */
"STICKER_MESSAGE_PREVIEW" = "Sticker Message";

/* Tooltip indicating that a sticker pack was installed. */
"STICKER_PACK_INSTALLED_TOOLTIP" = "Sticker pack installed";

/* Label for a sticker that failed to download. */
"STICKERS_FAILED_DOWNLOAD" = "Sticker";

/* Label for the 'install sticker pack' button. */
"STICKERS_INSTALL_BUTTON" = "Install";

/* Title for the 'available built-in stickers' section of the 'manage stickers' view. */
"STICKERS_MANAGE_VIEW_AVAILABLE_BUILT_IN_PACKS_SECTION_TITLE" = "Signal Artist Series";

/* Title for the 'available known stickers' section of the 'manage stickers' view. */
"STICKERS_MANAGE_VIEW_AVAILABLE_KNOWN_PACKS_SECTION_TITLE" = "Stickers You Received";

/* Label indicating that one or more known sticker packs failed to load. */
"STICKERS_MANAGE_VIEW_FAILED_KNOWN_PACKS" = "Some sticker packs failed to load";

/* Title for the 'installed stickers' section of the 'manage stickers' view. */
"STICKERS_MANAGE_VIEW_INSTALLED_PACKS_SECTION_TITLE" = "Installed Stickers";

/* Label indicating that one or more known sticker packs is loading. */
"STICKERS_MANAGE_VIEW_LOADING_KNOWN_PACKS" = "Loading…";

/* Label indicating that the user has no installed sticker packs. */
"STICKERS_MANAGE_VIEW_NO_INSTALLED_PACKS" = "No stickers installed";

/* Label indicating that the user has no known sticker packs. */
"STICKERS_MANAGE_VIEW_NO_KNOWN_PACKS" = "Stickers from incoming messages will appear here";

/* Title for the 'manage stickers' view. */
"STICKERS_MANAGE_VIEW_TITLE" = "Stickers";

/* Default title for sticker packs. */
"STICKERS_PACK_DEFAULT_TITLE" = "Sticker Pack";

/* Title of the 'share sticker pack' view. */
"STICKERS_PACK_SHARE_VIEW_TITLE" = "Share Sticker Pack";

/* The default title for the 'sticker pack' view. */
"STICKERS_PACK_VIEW_DEFAULT_TITLE" = "Sticker Pack";

/* Label indicating that the sticker pack failed to load. */
"STICKERS_PACK_VIEW_FAILED_TO_LOAD" = "Sticker Pack failed to load";

/* Label for the 'uninstall sticker pack' button. */
"STICKERS_UNINSTALL_BUTTON" = "Uninstall";

/* Alert body after verifying privacy with {{other user's name}} */
"SUCCESSFUL_VERIFICATION_DESCRIPTION" = "Your safety number with %@ matches. You can mark this contact as verified.";

/* No comment provided by engineer. */
"SUCCESSFUL_VERIFICATION_TITLE" = "Safety Number Matches!";

/* Label for button to verify a user's safety number. */
"SYSTEM_MESSAGE_ACTION_VERIFY_SAFETY_NUMBER" = "Verify Safety Number";

/* The number of members in a group. Embeds {{member count}} */
"THREAD_DETAILS_GROUP_MEMBER_COUNT_FORMAT" = "%lu members";

/* A string indicating two mutual groups the user shares with this contact and that there are more unlisted. Embeds {{mutual group name}} */
"THREAD_DETAILS_MORE_MUTUAL_GROUP" = "Member of %@, %@, and %lu additional groups";

/* Subtitle appearing at the top of the users 'note to self' conversation */
"THREAD_DETAILS_NOTE_TO_SELF_EXPLANATION" = "You can add notes for yourself in this conversation. If your account has any linked devices, new notes will be synced.";

/* A string indicating a mutual group the user shares with this contact. Embeds {{mutual group name}} */
"THREAD_DETAILS_ONE_MUTUAL_GROUP" = "Member of %@";

/* A string indicating three mutual groups the user shares with this contact. Embeds {{mutual group name}} */
"THREAD_DETAILS_THREE_MUTUAL_GROUP" = "Member of %@, %@, and %@";

/* A string indicating two mutual groups the user shares with this contact. Embeds {{mutual group name}} */
"THREAD_DETAILS_TWO_MUTUAL_GROUP" = "Member of %@ and %@";

/* {{number of days}} embedded in strings, e.g. 'Alice updated disappearing messages expiration to {{5 days}}'. See other *_TIME_AMOUNT strings */
"TIME_AMOUNT_DAYS" = "%@ days";

/* Label text below navbar button, embeds {{number of days}}. Must be very short, like 1 or 2 characters, The space is intentionally omitted between the text and the embedded duration so that we get, e.g. '5d' not '5 d'. See other *_TIME_AMOUNT strings */
"TIME_AMOUNT_DAYS_SHORT_FORMAT" = "%@d";

/* {{number of hours}} embedded in strings, e.g. 'Alice updated disappearing messages expiration to {{5 hours}}'. See other *_TIME_AMOUNT strings */
"TIME_AMOUNT_HOURS" = "%@ hours";

/* Label text below navbar button, embeds {{number of hours}}. Must be very short, like 1 or 2 characters, The space is intentionally omitted between the text and the embedded duration so that we get, e.g. '5h' not '5 h'. See other *_TIME_AMOUNT strings */
"TIME_AMOUNT_HOURS_SHORT_FORMAT" = "%@h";

/* {{number of minutes}} embedded in strings, e.g. 'Alice updated disappearing messages expiration to {{5 minutes}}'. See other *_TIME_AMOUNT strings */
"TIME_AMOUNT_MINUTES" = "%@ minutes";

/* Label text below navbar button, embeds {{number of minutes}}. Must be very short, like 1 or 2 characters, The space is intentionally omitted between the text and the embedded duration so that we get, e.g. '5m' not '5 m'. See other *_TIME_AMOUNT strings */
"TIME_AMOUNT_MINUTES_SHORT_FORMAT" = "%@m";

/* {{number of seconds}} embedded in strings, e.g. 'Alice updated disappearing messages expiration to {{5 seconds}}'. See other *_TIME_AMOUNT strings */
"TIME_AMOUNT_SECONDS" = "%@ seconds";

/* Label text below navbar button, embeds {{number of seconds}}. Must be very short, like 1 or 2 characters, The space is intentionally omitted between the text and the embedded duration so that we get, e.g. '5s' not '5 s'. See other *_TIME_AMOUNT strings */
"TIME_AMOUNT_SECONDS_SHORT_FORMAT" = "%@s";

/* {{1 day}} embedded in strings, e.g. 'Alice updated disappearing messages expiration to {{1 day}}'. See other *_TIME_AMOUNT strings */
"TIME_AMOUNT_SINGLE_DAY" = "%@ day";

/* {{1 hour}} embedded in strings, e.g. 'Alice updated disappearing messages expiration to {{1 hour}}'. See other *_TIME_AMOUNT strings */
"TIME_AMOUNT_SINGLE_HOUR" = "%@ hour";

/* {{1 minute}} embedded in strings, e.g. 'Alice updated disappearing messages expiration to {{1 minute}}'. See other *_TIME_AMOUNT strings */
"TIME_AMOUNT_SINGLE_MINUTE" = "%@ minute";

/* {{1 week}} embedded in strings, e.g. 'Alice updated disappearing messages expiration to {{1 week}}'. See other *_TIME_AMOUNT strings */
"TIME_AMOUNT_SINGLE_WEEK" = "%@ week";

/* {{number of weeks}}, embedded in strings, e.g. 'Alice updated disappearing messages expiration to {{5 weeks}}'. See other *_TIME_AMOUNT strings */
"TIME_AMOUNT_WEEKS" = "%@ weeks";

/* Label text below navbar button, embeds {{number of weeks}}. Must be very short, like 1 or 2 characters, The space is intentionally omitted between the text and the embedded duration so that we get, e.g. '5w' not '5 w'. See other *_TIME_AMOUNT strings */
"TIME_AMOUNT_WEEKS_SHORT_FORMAT" = "%@w";

/* Label for the cancel button in an alert or action sheet. */
"TXT_CANCEL_TITLE" = "Cancel";

/* No comment provided by engineer. */
"TXT_DELETE_TITLE" = "Delete";

/* Pressing this button moves an archived thread from the archive back to the inbox */
"UNARCHIVE_ACTION" = "Unarchive";

/* Message shown in conversation view that offers to block an unknown user. */
"UNKNOWN_CONTACT_BLOCK_OFFER" = "User not in your contacts. Would you like to block this user?";

/* Displayed if for some reason we can't determine a contacts phone number *or* name */
"UNKNOWN_CONTACT_NAME" = "Unknown Contact";

/* Label for unknown countries. */
"UNKNOWN_COUNTRY_NAME" = "Unknown Country";

/* Info message recorded in conversation history when local user receives an unknown message from a linked device and needs to upgrade. */
"UNKNOWN_PROTOCOL_VERSION_NEED_TO_UPGRADE_FROM_LINKED_DEVICE" = "One of your devices sent a message that can't be processed or displayed here because it uses a new Signal feature.";

/* Info message recorded in conversation history when local user receives an unknown message and needs to upgrade. Embeds {{user's name or phone number}}. */
"UNKNOWN_PROTOCOL_VERSION_NEED_TO_UPGRADE_WITH_NAME_FORMAT" = "%@ sent you a message that can't be processed or displayed because it uses a new Signal feature.";

/* Info message recorded in conversation history when local user receives an unknown message and needs to upgrade. */
"UNKNOWN_PROTOCOL_VERSION_NEED_TO_UPGRADE_WITHOUT_NAME" = "You received a message that can't be processed or displayed because it uses a new Signal feature.";

/* Label for button that lets users upgrade the app. */
"UNKNOWN_PROTOCOL_VERSION_UPGRADE_BUTTON" = "Update Signal Now";

/* Info message recorded in conversation history when local user has received an unknown unknown message from a linked device and has upgraded. */
"UNKNOWN_PROTOCOL_VERSION_UPGRADE_COMPLETE_FROM_LINKED_DEVICE" = "Updated to the latest version of Signal. You can now receive this message type on your device.";

/* Info message recorded in conversation history when local user has received an unknown message and has upgraded. Embeds {{user's name or phone number}}. */
"UNKNOWN_PROTOCOL_VERSION_UPGRADE_COMPLETE_WITH_NAME_FORMAT" = "You can ask %@ to re-send this message now that you are using an up-to-date version of Signal.";

/* Info message recorded in conversation history when local user has received an unknown message and has upgraded. */
"UNKNOWN_PROTOCOL_VERSION_UPGRADE_COMPLETE_WITHOUT_NAME" = "You can ask the sender to re-send this message now that you are using an up-to-date version of Signal.";

/* Info Message when an unknown user disabled disappearing messages. */
"UNKNOWN_USER_DISABLED_DISAPPEARING_MESSAGES_CONFIGURATION" = "Disappearing messages were disabled.";

/* Info Message when an unknown user enabled disappearing messages. Embeds {{time amount}} before messages disappear. see the *_TIME_AMOUNT strings for context. */
"UNKNOWN_USER_UPDATED_DISAPPEARING_MESSAGES_CONFIGURATION" = "Disappearing message time was set to %@.";

/* Indicates an unknown or unrecognizable value. */
"UNKNOWN_VALUE" = "Unknown";

/* button title for unlinking a device */
"UNLINK_ACTION" = "Unlink";

/* Alert message to confirm unlinking a device */
"UNLINK_CONFIRMATION_ALERT_BODY" = "This device will no longer be able to send or receive messages if it is unlinked.";

/* Alert title for confirming device deletion */
"UNLINK_CONFIRMATION_ALERT_TITLE" = "Unlink \"%@\"?";

/* Label warning the user that they have been unlinked from their primary device. */
"UNLINKED_WARNING" = "Device no longer linked. Re-link Signal with your phone to continue messaging.";

/* Alert title when unlinking device fails */
"UNLINKING_FAILED_ALERT_TITLE" = "Signal was unable to unlink your device.";

/* Label text in device manager for a device with no name */
"UNNAMED_DEVICE" = "Unnamed Device";

/* No comment provided by engineer. */
"UNREGISTER_SIGNAL_FAIL" = "Failed to unregister from Signal.";

/* No comment provided by engineer. */
"UNSUPPORTED_ATTACHMENT" = "Received unsupported attachment type.";

/* No comment provided by engineer. */
"UNSUPPORTED_FEATURE_ERROR" = "Your device doesn't support this feature.";

/* Title for alert indicating that group members can't be removed. */
"UPDATE_GROUP_CANT_REMOVE_MEMBERS_ALERT_MESSAGE" = "You cannot remove group members. They will either have to leave, or you can create a new group without this member.";

/* Title for alert indicating that group members can't be removed. */
"UPDATE_GROUP_CANT_REMOVE_MEMBERS_ALERT_TITLE" = "Not Supported";

/* Error indicating that a group could not be updated. */
"UPDATE_GROUP_FAILED" = "Group could not be updated.";

/* Error indicating that a group could not be updated due to network connectivity problems. */
"UPDATE_GROUP_FAILED_DUE_TO_NETWORK" = "This action couldn’t be completed. Check your internet connection and try again.";

/* Button to start a create pin flow from the one time splash screen that appears after upgrading */
"UPGRADE_EXPERIENCE_INTRODUCING_PINS_CREATE_BUTTON" = "Create your PIN";

/* Button to open a help document explaining more about why a PIN is required */
"UPGRADE_EXPERIENCE_INTRODUCING_PINS_LEARN_MORE_BUTTON" = "Learn more about PINs";

/* Body text for PINs migration splash screen */
"UPGRADE_EXPERIENCE_INTRODUCING_PINS_MIGRATION_DESCRIPTION" = "Your Registration Lock is now called a PIN, and it does more. Update it now.";

/* Header for PINs migration splash screen */
"UPGRADE_EXPERIENCE_INTRODUCING_PINS_MIGRATION_TITLE" = "Registration Lock = PIN";

/* Body text for PINs splash screen */
"UPGRADE_EXPERIENCE_INTRODUCING_PINS_SETUP_DESCRIPTION" = "PINs add another level of security to your account. Create your PIN now.";

/* Header for PINs splash screen */
"UPGRADE_EXPERIENCE_INTRODUCING_PINS_SETUP_TITLE" = "Introducing PINs";

/* Button to open a help document explaining more about why a PIN is required */
"UPGRADE_EXPERIENCE_INTRODUCING_PINS_WHY_BUTTON" = "Do I have to create a PIN?";

/* Message for the alert indicating that user should upgrade iOS. */
"UPGRADE_IOS_ALERT_MESSAGE" = "Signal will soon require iOS 10 or later. Please upgrade in Settings app >> General >> Software Update.";

/* Title for the alert indicating that user should upgrade iOS. */
"UPGRADE_IOS_ALERT_TITLE" = "Upgrade iOS";

/* An explanation of how usernames work on the username view. */
"USERNAME_DESCRIPTION" = "Usernames on Signal are optional. If you choose to create a username other Signal users will be able to find you by this username and contact you without knowing your phone number.";

/* Label for the username field in the username view. */
"USERNAME_FIELD" = "Username";

/* An error indicating that the supplied username contains disallowed characters. */
"USERNAME_INVALID_CHARACTERS_ERROR" = "Usernames may only contain a-z, 0-9, and _";

/* A message indicating that username lookup failed. */
"USERNAME_LOOKUP_ERROR" = "An error occurred while looking up the username. Please try again later.";

/* A message indicating that the given username is not a registered signal account. Embeds {{username}} */
"USERNAME_NOT_FOUND_FORMAT" = "%@ is not a Signal user. Make sure you’ve entered the complete username.";

/* A message indicating that the given username was not registered with signal. */
"USERNAME_NOT_FOUND_TITLE" = "User Not Found";

/* The placeholder for the username text entry in the username view. */
"USERNAME_PLACEHOLDER" = "Enter a username";

/* A prefix appeneded to all usernames when displayed */
"USERNAME_PREFIX" = "@";

/* An error indicating that the supplied username cannot start with a number. */
"USERNAME_STARTS_WITH_NUMBER_ERROR" = "Usernames may not begin with a number.";

/* The title for the username view. */
"USERNAME_TITLE" = "Username";

/* An error indicating that the supplied username is too short. */
"USERNAME_TOO_SHORT_ERROR" = "Usernames must have at least 4 characters.";

/* An error indicating that the supplied username is in use by another user. Embeds {{requested username}}. */
"USERNAME_UNAVAIALBE_ERROR_FORMAT" = "%@ is taken.";

/* Error moessage shown when a username update fails. */
"USERNAME_VIEW_ERROR_UPDATE_FAILED" = "Username update failed.";

/* error label near a field */
"VALIDATION_ERROR_CANNOT_BE_BLANK" = "Device name cannot be blank";

/* error label near a field */
"VALIDATION_ERROR_TOO_LONG" = "Device name is too long";

/* Format for info message indicating that the verification state was unverified on this device. Embeds {{user's name or phone number}}. */
"VERIFICATION_STATE_CHANGE_FORMAT_NOT_VERIFIED_LOCAL" = "You marked %@ as not verified.";

/* Format for info message indicating that the verification state was unverified on another device. Embeds {{user's name or phone number}}. */
"VERIFICATION_STATE_CHANGE_FORMAT_NOT_VERIFIED_OTHER_DEVICE" = "You marked %@ as not verified on another device.";

/* Format for info message indicating that the verification state was verified on this device. Embeds {{user's name or phone number}}. */
"VERIFICATION_STATE_CHANGE_FORMAT_VERIFIED_LOCAL" = "You marked %@ as verified.";

/* Format for info message indicating that the verification state was verified on another device. Embeds {{user's name or phone number}}. */
"VERIFICATION_STATE_CHANGE_FORMAT_VERIFIED_OTHER_DEVICE" = "You marked %@ as verified on another device.";

/* Generic message indicating that verification state changed for a given user. */
"VERIFICATION_STATE_CHANGE_GENERIC" = "Verification state changed.";

/* Label for button or row which allows users to verify the safety number of another user. */
"VERIFY_PRIVACY" = "View Safety Number";

/* Label for button or row which allows users to verify the safety numbers of multiple users. */
"VERIFY_PRIVACY_MULTIPLE" = "Review Safety Numbers";

/* Toast alert text shown when tapping on a view-once message that has already been viewed. */
"VIEW_ONCE_ALREADY_VIEWED_TOAST" = "You already viewed this message.";

/* Tooltip highlighting the view once messages button. */
"VIEW_ONCE_MESSAGES_TOOLTIP" = "Tap here to make this message disappear after it is viewed.";

/* Toast alert text shown when tapping on a view-once message that you have sent. */
"VIEW_ONCE_OUTGOING_TOAST" = "Outgoing view-once media files are automatically removed after they are sent.";

/* Indicates how to cancel a voice message. */
"VOICE_MESSAGE_CANCEL_INSTRUCTIONS" = "Slide to Cancel";

/* Filename for voice messages. */
"VOICE_MESSAGE_FILE_NAME" = "Voice Message";

/* Message for the alert indicating the 'voice message' needs to be held to be held down to record. */
"VOICE_MESSAGE_TOO_SHORT_ALERT_MESSAGE" = "Tap and hold to record a voice message.";

/* Title for the alert indicating the 'voice message' needs to be held to be held down to record. */
"VOICE_MESSAGE_TOO_SHORT_ALERT_TITLE" = "Voice Message";

/* Activity indicator title, shown upon returning to the device manager, until you complete the provisioning process on desktop */
"WAITING_TO_COMPLETE_DEVICE_LINK_TEXT" = "Complete setup on Signal Desktop.";

/* Info Message when you disabled disappearing messages. */
"YOU_DISABLED_DISAPPEARING_MESSAGES_CONFIGURATION" = "You disabled disappearing messages.";

/* alert body shown when trying to use features in the app before completing registration-related setup. */
"YOU_MUST_COMPLETE_ONBOARDING_BEFORE_PROCEEDING" = "You must complete setup before proceeding.";

/* Info Message when you disabled disappearing messages. Embeds a {{time amount}} before messages disappear. see the *_TIME_AMOUNT strings for context. */
"YOU_UPDATED_DISAPPEARING_MESSAGES_CONFIGURATION" = "You set disappearing message time to %@.";<|MERGE_RESOLUTION|>--- conflicted
+++ resolved
@@ -2353,11 +2353,7 @@
 "PINS_MEGAPHONE_HAS_PIN_BODY" = "Your Registration Lock is now called a PIN. Updating it takes seconds.";
 
 /* Toast indication that the user will be reminded later to update their PIN. Embeds {{time until mandatory}} */
-<<<<<<< HEAD
-"PINS_MEGAPHONE_HAS_PIN_SNOOZE_TOAST_FORMAT" = "PINS_MEGAPHONE_HAS_PIN_SNOOZE_TOAST_FORMAT";
-=======
 "PINS_MEGAPHONE_HAS_PIN_SNOOZE_TOAST_FORMAT" = "We’ll remind you later. Updating your PIN will become mandatory in %ld days.";
->>>>>>> 9242870c
 
 /* Title for PIN megaphone when user already has a PIN */
 "PINS_MEGAPHONE_HAS_PIN_TITLE" = "Introducing PINs";
@@ -2369,11 +2365,7 @@
 "PINS_MEGAPHONE_NO_PIN_BODY" = "PINs add another layer of security to your Signal account.";
 
 /* Toast indication that the user will be reminded later to setup their PIN. Embeds {{time until mandatory}} */
-<<<<<<< HEAD
-"PINS_MEGAPHONE_NO_PIN_SNOOZE_TOAST_FORMAT" = "PINS_MEGAPHONE_NO_PIN_SNOOZE_TOAST_FORMAT";
-=======
 "PINS_MEGAPHONE_NO_PIN_SNOOZE_TOAST_FORMAT" = "We’ll remind you later. Creating a PIN will become mandatory in %ld days.";
->>>>>>> 9242870c
 
 /* Title for PIN megaphone when user doesn't have a PIN */
 "PINS_MEGAPHONE_NO_PIN_TITLE" = "Create a PIN";
