--- conflicted
+++ resolved
@@ -1,10 +1,6 @@
 {
   "name": "YapDatabase",
-<<<<<<< HEAD
-  "version": "2.9.1",
-=======
-  "version": "2.9.2",
->>>>>>> 8ea3b2f2
+  "version": "2.9.3",
   "summary": "A key/value store built atop sqlite for iOS & Mac.",
   "homepage": "https://github.com/yapstudios/YapDatabase",
   "license": "MIT",
@@ -13,15 +9,11 @@
   },
   "source": {
     "git": "https://github.com/yapstudios/YapDatabase.git",
-<<<<<<< HEAD
-    "tag": "2.9.1"
-=======
-    "tag": "2.9.2"
->>>>>>> 8ea3b2f2
+    "tag": "2.9.3"
   },
   "platforms": {
-    "osx": "10.8",
-    "ios": "6.0",
+    "osx": "10.9",
+    "ios": "8.0",
     "tvos": "9.0",
     "watchos": "2.0"
   },
@@ -61,9 +53,9 @@
           },
           "subspecs": [
             {
-<<<<<<< HEAD
               "name": "View",
-              "source_files": "YapDatabase/Extensions/View/**/*.{h,m,mm,c}"
+              "source_files": "YapDatabase/Extensions/View/**/*.{h,m,mm,c}",
+              "private_header_files": "YapDatabase/Extensions/View/Internal/*.h"
             },
             {
               "name": "AutoView",
@@ -72,7 +64,8 @@
 
                 ]
               },
-              "source_files": "YapDatabase/Extensions/AutoView/**/*.{h,m,mm,c}"
+              "source_files": "YapDatabase/Extensions/AutoView/**/*.{h,m,mm,c}",
+              "private_header_files": "YapDatabase/Extensions/AutoView/Internal/*.h"
             },
             {
               "name": "ManualView",
@@ -81,12 +74,8 @@
 
                 ]
               },
-              "source_files": "YapDatabase/Extensions/ManualView/**/*.{h,m,mm,c}"
-=======
-              "name": "Views",
-              "source_files": "YapDatabase/Extensions/Views/**/*.{h,m,mm,c}",
-              "private_header_files": "YapDatabase/Extensions/Views/Internal/*.h"
->>>>>>> 8ea3b2f2
+              "source_files": "YapDatabase/Extensions/ManualView/**/*.{h,m,mm,c}",
+              "private_header_files": "YapDatabase/Extensions/ManualView/Internal/*.h"
             },
             {
               "name": "SecondaryIndex",
@@ -120,12 +109,8 @@
 
                 ]
               },
-<<<<<<< HEAD
-              "source_files": "YapDatabase/Extensions/FilteredView/**/*.{h,m,mm,c}"
-=======
-              "source_files": "YapDatabase/Extensions/FilteredViews/**/*.{h,m,mm,c}",
-              "private_header_files": "YapDatabase/Extensions/FilteredViews/Internal/*.h"
->>>>>>> 8ea3b2f2
+              "source_files": "YapDatabase/Extensions/FilteredView/**/*.{h,m,mm,c}",
+              "private_header_files": "YapDatabase/Extensions/FilteredView/Internal/*.h"
             },
             {
               "name": "SearchResultsView",
@@ -137,12 +122,8 @@
 
                 ]
               },
-<<<<<<< HEAD
-              "source_files": "YapDatabase/Extensions/SearchResultsView/**/*.{h,m,mm,c}"
-=======
-              "source_files": "YapDatabase/Extensions/SearchResults/**/*.{h,m,mm,c}",
-              "private_header_files": "YapDatabase/Extensions/SearchResults/Internal/*.h"
->>>>>>> 8ea3b2f2
+              "source_files": "YapDatabase/Extensions/SearchResultsView/**/*.{h,m,mm,c}",
+              "private_header_files": "YapDatabase/Extensions/SearchResultsView/Internal/*.h"
             },
             {
               "name": "CloudKit",
@@ -165,29 +146,17 @@
             },
             {
               "name": "ActionManager",
-<<<<<<< HEAD
-              "platforms": {
-                "osx": "10.8",
-                "ios": "6.0"
-              },
-              "dependencies": {
-                "Reachability": [
-                  "~> 3"
-                ],
+              "osx": {
+                "frameworks": "SystemConfiguration"
+              },
+              "ios": {
+                "frameworks": "SystemConfiguration"
+              },
+              "tvos": {
+                "frameworks": "SystemConfiguration"
+              },
+              "dependencies": {
                 "YapDatabase/Standard/Extensions/View": [
-=======
-              "osx": {
-                "frameworks": "SystemConfiguration"
-              },
-              "ios": {
-                "frameworks": "SystemConfiguration"
-              },
-              "tvos": {
-                "frameworks": "SystemConfiguration"
-              },
-              "dependencies": {
-                "YapDatabase/Standard/Extensions/Views": [
->>>>>>> 8ea3b2f2
 
                 ]
               },
@@ -207,8 +176,8 @@
             "OTHER_CFLAGS": "$(inherited) -DSQLITE_HAS_CODEC"
           },
           "dependencies": {
-            "SQLCipher/fts": [
-
+            "SQLCipher": [
+              ">= 3.4.0"
             ],
             "CocoaLumberjack": [
               "~> 2"
@@ -233,9 +202,9 @@
           },
           "subspecs": [
             {
-<<<<<<< HEAD
               "name": "View",
-              "source_files": "YapDatabase/Extensions/View/**/*.{h,m,mm,c}"
+              "source_files": "YapDatabase/Extensions/View/**/*.{h,m,mm,c}",
+              "private_header_files": "YapDatabase/Extensions/View/Internal/*.h"
             },
             {
               "name": "AutoView",
@@ -244,7 +213,8 @@
 
                 ]
               },
-              "source_files": "YapDatabase/Extensions/AutoView/**/*.{h,m,mm,c}"
+              "source_files": "YapDatabase/Extensions/AutoView/**/*.{h,m,mm,c}",
+              "private_header_files": "YapDatabase/Extensions/AutoView/Internal/*.h"
             },
             {
               "name": "ManualView",
@@ -253,12 +223,8 @@
 
                 ]
               },
-              "source_files": "YapDatabase/Extensions/ManualView/**/*.{h,m,mm,c}"
-=======
-              "name": "Views",
-              "source_files": "YapDatabase/Extensions/Views/**/*.{h,m,mm,c}",
-              "private_header_files": "YapDatabase/Extensions/Views/Internal/*.h"
->>>>>>> 8ea3b2f2
+              "source_files": "YapDatabase/Extensions/ManualView/**/*.{h,m,mm,c}",
+              "private_header_files": "YapDatabase/Extensions/ManualView/Internal/*.h"
             },
             {
               "name": "SecondaryIndex",
@@ -292,12 +258,8 @@
 
                 ]
               },
-<<<<<<< HEAD
-              "source_files": "YapDatabase/Extensions/FilteredView/**/*.{h,m,mm,c}"
-=======
-              "source_files": "YapDatabase/Extensions/FilteredViews/**/*.{h,m,mm,c}",
-              "private_header_files": "YapDatabase/Extensions/FilteredViews/Internal/*.h"
->>>>>>> 8ea3b2f2
+              "source_files": "YapDatabase/Extensions/FilteredView/**/*.{h,m,mm,c}",
+              "private_header_files": "YapDatabase/Extensions/FilteredView/Internal/*.h"
             },
             {
               "name": "SearchResultsView",
@@ -309,12 +271,8 @@
 
                 ]
               },
-<<<<<<< HEAD
-              "source_files": "YapDatabase/Extensions/SearchResultsView/**/*.{h,m,mm,c}"
-=======
-              "source_files": "YapDatabase/Extensions/SearchResults/**/*.{h,m,mm,c}",
-              "private_header_files": "YapDatabase/Extensions/SearchResults/Internal/*.h"
->>>>>>> 8ea3b2f2
+              "source_files": "YapDatabase/Extensions/SearchResultsView/**/*.{h,m,mm,c}",
+              "private_header_files": "YapDatabase/Extensions/SearchResultsView/Internal/*.h"
             },
             {
               "name": "CloudKit",
@@ -337,29 +295,17 @@
             },
             {
               "name": "ActionManager",
-<<<<<<< HEAD
-              "platforms": {
-                "osx": "10.8",
-                "ios": "6.0"
-              },
-              "dependencies": {
-                "Reachability": [
-                  "~> 3"
-                ],
+              "osx": {
+                "frameworks": "SystemConfiguration"
+              },
+              "ios": {
+                "frameworks": "SystemConfiguration"
+              },
+              "tvos": {
+                "frameworks": "SystemConfiguration"
+              },
+              "dependencies": {
                 "YapDatabase/SQLCipher/Extensions/View": [
-=======
-              "osx": {
-                "frameworks": "SystemConfiguration"
-              },
-              "ios": {
-                "frameworks": "SystemConfiguration"
-              },
-              "tvos": {
-                "frameworks": "SystemConfiguration"
-              },
-              "dependencies": {
-                "YapDatabase/SQLCipher/Extensions/Views": [
->>>>>>> 8ea3b2f2
 
                 ]
               },
